
import datetime
import glob
import os
import warnings

import astropy.constants as const
import astropy.units as u
import numpy as np
import pandas as pd
import psutil
import sunpy.sun.constants as sconst
from sunpy.coordinates import get_horizons_coord
from tqdm.auto import tqdm

# Utilities toolbox, contains helpful functions


def custom_formatwarning(message, *args, **kwargs):
    """
    :meta private:
    """
    # ignore everything except the message
    RED = '\033[91m'
    ENDC = '\033[0m'
    BOLD = "\033[1m"
    return BOLD+RED+'WARNING: '+ENDC+ str(message) + '\n'


def custom_formatnotification(message, *args, **kwargs):
    """
    :meta private:
    """
    # ignore everything except the message
    YELLOW = '\033[93m'
    ENDC = '\033[0m'
    BOLD = "\033[1m"
    _yllw_str = '\x1b[38;5;226m'
    return BOLD+YELLOW+'NOTE: '+ENDC+ str(message) + '\n'


def custom_warning(message):
    """
    :meta private:
    """
    formatwarning_orig = warnings.formatwarning
    warnings.formatwarning = custom_formatwarning
    warnings.warn(message)
    warnings.formatwarning = formatwarning_orig
    return


<<<<<<< HEAD
def k_parameter(mu:float, sigma:float, sigma_multiplier:int|float) -> float:
    """
    The standard version of k for the z-standardized intensity CUSUM.

    Parameters:
    -----------
    mu : {float, np.ndarray} 
                    The mean of the background.
    sigma : {float, np.ndarray} 
                    The standard deviation of the background.
    sigma_multiplier : {int,float} 
                    The multiplier for mu_{d} != 0.

    Returns:
    --------
    k_param : {float, np.ndarray} Type depends on the input type.
                    A valid k_parameter value (k >= 0).
    """
    if sigma_multiplier == 0:
        raise ValueError("sigma_multiplier may not be 0!")

    # Let's not divide by zero.
    # Only do this check if mu and sigma are singular values, numpy will take
    # care of the cases with arrays.
    if not isinstance(mu, (list, np.ndarray)):
        if mu==0 or sigma==0:
            return 0

    nominator = sigma_multiplier
    denominator = np.log(1 + (sigma_multiplier*sigma)/mu)

    k_param = (nominator/denominator) - (mu/sigma)

    if not isinstance(k_param, (int, float, np.int64, np.float64, np.longdouble)):
        return k_param

    return k_param if k_param >= 0 else 0


def k_legacy(mu:float, sigma:float, sigma_multiplier:float) -> float:
    """
    The old standard k-parameter for SEPpy.
    """
    if sigma_multiplier == 0:
        raise ValueError("sigma_multiplier may not be 0!")

    # Let's not divide by zero
    if not isinstance(mu, (list, np.ndarray)):
        if mu==0:
            return 0

    nominator = sigma_multiplier
    denominator = np.log(1 + (sigma_multiplier*sigma)/mu)

    # In legacy SEPpy, k is rounded to the nearest integer
    return np.round(nominator/denominator)
=======
def custom_notification(message):
    """
    :meta private:
    """
    formatwarning_orig = warnings.formatwarning
    warnings.formatwarning = custom_formatnotification
    warnings.warn(message)
    warnings.formatwarning = formatwarning_orig
    return
>>>>>>> fdbf7f75


def resample_df(df, resample, pos_timestamp="center", origin="start"):
    """
    Resamples a Pandas Dataframe or Series to a new frequency. Note that this is
    just a simple wrapper around the pandas resample function that is
    calculating the mean of the data in the new time bins. This is not
    necessarily the correct way to resample data, depending on the data type
    (for example for errors)!

    Parameters
    ----------
    df : pd.DataFrame or pd.Series
            The dataframe or series to resample
    resample : str
            pandas-compatible time string, e.g., '1min', '2H' or '25s'
    pos_timestamp : str, default 'center'
            Controls if the timestamp is at the center of the time bin, or at
            the start of it
    origin : str, default 'start'
            Controls if the origin of resampling is at the first entry of the
            input dataframe/series (‘start’), or at the start of the day
            (‘start_day’)

    Returns
    -------
    df : pd.DataFrame or Series, depending on the input
    """
    # check if resample option makes sense (e.g., new frequency is smaller than original frequency)
    delta_resample = pd.to_timedelta(resample)
    delta_original = (df.index[-1] - df.index[-2]).floor('s')  # round to full seconds to avoid weirdness
    if delta_resample < delta_original:
        raise ValueError(f"Your resample option of '{resample}' is smaller than the original data cadence of '{delta_original}'. This is not supported!")
    elif delta_resample == delta_original:
        custom_warning(f"\nYour resample option of '{resample}' is equal to the original data cadence of '{delta_original}'. You should only average like this if you know EXACTLY what you are doing, as it could offset the position of the timestamps!\n")
    try:
        df = df.resample(resample, origin=origin, label="left").mean()
        if pos_timestamp == 'start':
            df.index = df.index
        else:
            df.index = df.index + pd.tseries.frequencies.to_offset(pd.Timedelta(resample)/2)
        # if pos_timestamp == 'stop' or pos_timestamp == 'end':
        #     df.index = df.index + pd.tseries.frequencies.to_offset(pd.Timedelta(resample))
    except ValueError:
        raise ValueError(f"Your resample option of '{resample} doesn't seem to be a proper Pandas frequency!")

    return df


def flux2series(flux, dates, cadence=None):
    """
    Converts an array of observed particle flux + timestamps into a pandas series
    with the desired cadence.

    Parameters
    ----------
    flux: an array of observed particle fluxes
    dates: an array of corresponding dates/times
    cadence: str - desired spacing between the series elements e.g. '1s' or '5min'

    Returns
    -------
    flux_series: Pandas Series object indexed by the resampled cadence
    """

    # from pandas.tseries.frequencies import to_offset

    # set up the series object
    flux_series = pd.Series(flux, index=dates)

    # if no cadence given, then just return the series with the original
    # time resolution
    if cadence is not None:
        flux_series = resample_df(df=flux_series, resample=cadence, pos_timestamp="center", origin="start")

    return flux_series


def bepicolombo_sixs_stack(path, date, side, pos_timestamp='center'):
    """
    :meta private:
    """
    # side is the index of the file here
    try:
        try:
            filename = f"{path}/sixs_phys_data_{date}_side{side}.csv"
            df = pd.read_csv(filename)
        except FileNotFoundError:
            # try alternative file name format
            filename = f"{path}/{date.strftime('%Y%m%d')}_side{side}.csv"
            df = pd.read_csv(filename)
            times = pd.to_datetime(df['TimeUTC'])
        # list comprehension because the method can't be applied onto the array "times"
        times = [t.tz_convert(None) for t in times]
        df.index = np.array(times)
        df = df.drop(columns=['TimeUTC'])

        if pos_timestamp == 'start':
            cadence1 = (df.index[1]-df.index[0]).seconds
            cadence2 = (df.index[-1]-df.index[-2]).seconds
            if cadence1 != cadence2:
                custom_warning("Bepi/SIXS cadence is changing throughout the day; something is wrong!")    
            df.index = df.index-pd.Timedelta(f'{cadence1/2}s')
        elif pos_timestamp == 'center':
            pass
    except FileNotFoundError:
        print(f'Unable to open {filename}')
        df = pd.DataFrame()
        filename = ''
    return df, filename


def bepi_sixs_load(startdate, enddate, side, path, pos_timestamp='center'):
    """
    :meta private:
    """
    dates = pd.date_range(startdate, enddate)

    # read files into Pandas dataframes:
    df, file = bepicolombo_sixs_stack(path, startdate, side=side, pos_timestamp=pos_timestamp)
    if len(dates) > 1:
        for date in dates[1:]:
            t_df, file = bepicolombo_sixs_stack(path, date.date(), side=side, pos_timestamp=pos_timestamp)
            df = pd.concat([df, t_df])

    channels_dict = {"Energy_Bin_str": {'E1': '71 keV', 'E2': '106 keV', 'E3': '169 keV', 'E4': '280 keV', 'E5': '960 keV', 'E6': '2240 keV', 'E7': '8170 keV',
                                        'P1': '1.1 MeV', 'P2': '1.2 MeV', 'P3': '1.5 MeV', 'P4': '2.3 MeV', 'P5': '4.0 MeV', 'P6': '8.0 MeV', 'P7': '15.0 MeV', 'P8': '25.1 MeV', 'P9': '37.3 MeV'},
                     "Electron_Bins_Low_Energy": np.array([55, 78, 134, 235, 1000, 1432, 4904]),
                     "Electron_Bins_High_Energy": np.array([92, 143, 214, 331, 1193, 3165, 10000]),
                     "Ion_Bins_Low_Energy": np.array([0.001, 1.088, 1.407, 2.139, 3.647, 7.533, 13.211, 22.606, 29.246]),
                     "Ion_Bins_High_Energy": np.array([1.254, 1.311, 1.608, 2.388, 4.241, 8.534, 15.515, 28.413, 40.0])}
    return df, channels_dict


def calc_av_en_flux_sixs(df, channel, species):
    """
    This function averages the flux of two energy channels of BepiColombo/SIXS-P into a combined energy channel
    channel numbers counted from 1

    Parameters
    ----------
    df : pd.DataFrame
        DataFrame containing HET data
    channel : int or list
        energy channel or list with first and last channel to be used
    species : string
        'e', 'electrons', 'p', 'protons'

    Returns
    -------
    flux: pd.DataFrame
        channel-averaged flux
    en_channel_string: str
        string containing the energy information of combined channel

    :meta private:
    """

    # define constant geometric factors
    GEOMFACTOR_PROT8 = 5.97E-01
    GEOMFACTOR_PROT9 = 4.09E+00
    GEOMFACTOR_ELEC5 = 1.99E-02
    GEOMFACTOR_ELEC6 = 1.33E-01
    GEOMFACTOR_PROT_COMB89 = 3.34
    GEOMFACTOR_ELEC_COMB56 = 0.0972

    if type(channel) is list and len(channel) == 1:
        channel = channel[0]

    if species in ['p', 'protons']:
        if channel == [8, 9]:
            countrate = df['P8'] * GEOMFACTOR_PROT8 + df['P9'] * GEOMFACTOR_PROT9
            flux = countrate / GEOMFACTOR_PROT_COMB89
            en_channel_string = '37 MeV'
        else:
            print('No valid channel combination selected.')
            flux = pd.Series()
            en_channel_string = ''

    if species in ['e', 'electrons']:
        if channel == [5, 6]:
            countrate = df['E5'] * GEOMFACTOR_ELEC5 + df['E6'] * GEOMFACTOR_ELEC6
            flux = countrate / GEOMFACTOR_ELEC_COMB56
            en_channel_string = '1.4 MeV'
        else:
            print('No valid channel combination selected.')
            flux = pd.Series()
            en_channel_string = ''

    return flux, en_channel_string


"""
inf_inj_time.py
"""
SOLAR_ROT = sconst.get('sidereal rotation rate').to(u.rad/u.s)


def get_sun_coords(time='now'):
    '''
    Gets the astropy Sun coordinates.

    Args:
        time (datetime.datetime): time at which coordinates are fetched.

    Returns:
        sun coordinates.
    '''

    return get_horizons_coord("Sun", time=time)


def radial_distance_to_sun(spacecraft, time='now'):
    '''
    Gets the 3D radial distance of a spacecraft to the Sun.
    3D here means that it's the real spatial distance and not
    a projection on, say, the solar equatorial plane.

    Args:
        spacecraft (str): spacecraft to look for.
        time (datetime.datetime): time at which to look for.

    Returns:
        astropy units: radial distance.
    '''

    sc_coords = get_horizons_coord(spacecraft, time)

    return sc_coords.separation_3d(get_sun_coords(time=time))


def calc_spiral_length(radial_dist, sw_speed):
    '''
    Calculates the Parker spiral length from the Sun up to a given radial distance.

    Args:
        radial_dist (astropy units): radial distance to the Sun.
        sw_speed (astropy units): solar wind speed.

    Returns:
        astropy units: Parker spiral length.
    '''

    temp_const = ((SOLAR_ROT/sw_speed)*(radial_dist.to(u.km)-const.R_sun)).value
    sqrt_temp_const = np.sqrt(temp_const**2 + 1)

    return 0.5*u.rad * (sw_speed/SOLAR_ROT) * (temp_const*sqrt_temp_const + np.log(temp_const + sqrt_temp_const))


def calc_particle_speed(mass, kinetic_energy):
    '''
    Calculates the relativistic particle speed.

    Args:
        mass (astropy units): mass of the particle.
        kinetic_energy (astropy units): kinetic energy of the particle.

    Returns:
        astropy units: relativistic particle speed.
    '''

    gamma = np.sqrt(1 - (mass*const.c**2/(kinetic_energy + mass*const.c**2))**2)

    return gamma*const.c


def inf_inj_time(spacecraft, onset_time, species, kinetic_energy, sw_speed):
    '''
    Calculates the inferred injection time of a particle (electron or proton) from the Sun,
    given a detection time at some spacecraft.

    Args:
        spacecraft (str): name of the spacecraft.
        onset_time (datetime.datetime): time of onset/detection.
        species (str): particle species, 'p' or 'e'.
        kinetic_energy (astropy units): kinetic energy of particle. If no unit is supplied, is converted to MeV.
        sw_speed (astropy units): solar wind speed. If no unit is supplied, is converted to km/s.

    Returns:
        datetime.datetime: inferred injection time.
    '''

    if type(kinetic_energy) is not u.quantity.Quantity:
        kinetic_energy = kinetic_energy * u.MeV

    if type(sw_speed) is not u.quantity.Quantity:
        sw_speed = sw_speed * u.km/u.s

    mass_dict = {'p': const.m_p,
                 'e': const.m_e
                 }

    radial_distance = radial_distance_to_sun(spacecraft, time=onset_time)

    spiral_length = calc_spiral_length(radial_distance, sw_speed)
    particle_speed = calc_particle_speed(mass_dict[species], kinetic_energy)

    travel_time = spiral_length/particle_speed
    travel_time = travel_time.to(u.s)

    return onset_time - datetime.timedelta(seconds=travel_time.value), spiral_length.to(u.AU)


def energy2speed(species, kinetic_energy):
    '''
    Calculates the relativistic particle speed derived from kinetic energy.

    Args:
        species (string): particle species (electrons 'e' or protons 'p') used to determine the particle mass
        kinetic_energy (astropy units/float): kinetic energy of the particle using astropy units; if only float, MeV is used

    Returns:
        astropy units: relativistic particle speed.
    '''
    if type(kinetic_energy) is not u.quantity.Quantity:
        kinetic_energy = kinetic_energy * u.MeV
    mass_dict = {'p': const.m_p, 'e': const.m_e}
    return calc_particle_speed(mass_dict[species], kinetic_energy)


def speed2energy(species, speed):
    '''
    Calculates the relativistic kinetic energy derived from particle speed.

    Args:
        species (string): particle species (electrons 'e' or protons 'p') used to determine the particle mass
        speed (astropy units/float): relativistic particle speed of the particle using astropy units; if only float, m/s is used

    Returns:
        astropy units: kinetic energy
    '''
    if type(speed) is not u.quantity.Quantity:
        speed = speed * u.m/u.s
    mass_dict = {'p': const.m_p, 'e': const.m_e}
    gamma = 1/np.sqrt(1-speed**2/const.c**2)
    K = (gamma-1)*mass_dict[species]*const.c**2
    return K.to(u.MeV)


def speed2momentum(species, speed):
    '''
    Calculates the relativistic particle momentum derived from speed.

    Args:
        species (string): particle species (electrons 'e' or protons 'p') used to determine the particle mass
        speed (float/astropy units): kinetic energy of the particle using astropy units; if only float m/s is used

    Returns:
        astropy units: relativistic particle momentum
    '''
    if type(speed) is not u.quantity.Quantity:
        speed = speed * u.m/u.s
    mass_dict = {'p': const.m_p, 'e': const.m_e}
    return mass_dict[species] * speed


def energy2momentum(species, kinetic_energy):
    '''
    Calculates the relativistic particle momentum derived from kinetic energy.

    Args:
        species (string): particle species (electrons 'e' or protons 'p') used to determine the particle mass
        kinetic_energy (float/astropy units): kinetic energy of the particle using astropy units; if only float MeV is used

    Returns:
        astropy units: relativistic particle momentum
    '''
    if type(kinetic_energy) is not u.quantity.Quantity:
        kinetic_energy = kinetic_energy * u.MeV
    # mass_dict = {'p': const.m_p, 'e': const.m_e}
    return speed2momentum(species, energy2speed(species, kinetic_energy))


def intensity2psd(species, kinetic_energy, intensity):
    '''
    Calculates the phase space density (distribution function) derived from kinetic energy and intensity.

    Args:
        species (string): particle species (electrons 'e' or protons 'p') used to determine the particle mass
        kinetic_energy (astropy units): kinetic energy of the particle using astropy units
        intensity (astropy units): differential intensity using astropy units

    Returns:
        astropy units: phase space density

    Example:
        import astropy.units as u
        f = intensity2psd('e', 48*u.keV, 1e4/(u.cm**2 * u.sr * u.s * u.MeV))
    '''
    if type(kinetic_energy) is not u.quantity.Quantity or type(intensity) is not u.quantity.Quantity:
        print("All physical inputs have to be defined in astropy units! Run 'help(intensity2psd)' for an example.")
        return
    else:
        p = energy2momentum(species, kinetic_energy)
        f = intensity / (p**2)
        return f.to(u.s**3/(u.sr*u.kg**3*u.cm**6))


def intensity2vsd(species, kinetic_energy, intensity):
    '''
    Calculates the velocity space density (distribution function) derived from kinetic energy and intensity.

    Args:
        species (string): particle species (electrons 'e' or protons 'p') used to determine the particle mass
        kinetic_energy (astropy units): kinetic energy of the particle using astropy units
        intensity (astropy units): differential intensity using astropy units

    Returns:
        astropy units: phase space density

    Example:
        import astropy.units as u
        f = intensity2vsd('e', 48*u.keV, 1e4/(u.cm**2 * u.sr * u.s * u.MeV))
    '''
    if type(kinetic_energy) is not u.quantity.Quantity or type(intensity) is not u.quantity.Quantity:
        print("All physical inputs have to be defined in astropy units! Run 'help(intensity2psd)' for an example.")
        return
    else:
        mass_dict = {'p': const.m_p, 'e': const.m_e}
        p = energy2momentum(species, kinetic_energy)
        f = intensity / (p**2) * mass_dict[species]**3
        return f.to(u.s**3/(u.sr*u.cm**6))


def jupyterhub_data_path(path_org, path_hub='/home/jovyan/data'):
    """
    Checks if Notebook is run within SOLER/SERPENTINE JupyterHub. Returns the path of a common data folder if yes, and the original path if not.
    """
    if (psutil.Process().parent().name() == 'jupyterhub-sing') and all(x in psutil.Process().parent().environ()['PYTHONPATH'] for x in ['/home/jovyan/serpentine/', '/home/jovyan/soler/sep_tools/']):
        print(f"JupyterHub detected. Adjusting data path to {path_hub}")
        return path_hub
    else:
        return path_org


def remove_duplicate_cdf_files(path=None):
    """
    Removes duplicate .cdf files in the provided directory, keeping only the one with the highest version number.

    Parameters
    ----------
    path : string, optional
        Directory in which the .cdf files are. If None, current working directory will be used. By default None.

    Returns
    -------
    deleted_files : list
        List of deleted duplicate .cdf files.

    Examples
    --------
    >>> from seppy.util import remove_duplicate_cdf_files
    >>> deleted_files = remove_duplicate_cdf_files('/Users/johndoe/data/psp')
    Removing duplicate .cdf files in /Users/johndoe/data/psp/
    >>> print(deleted_files)
    []
    """
    if not path:
        path = os.getcwd()
    if path[-1] is not os.sep:
        path += os.sep
    all_cdf = glob.glob(f'{path}*.cdf')
    print(f'Removing duplicate .cdf files in {path}') 
    deleted_files = []
    for cdf in tqdm(all_cdf):
        cdf_wo_v = cdf.strip(cdf.split('_')[-1])
        cdf_duplicates = glob.glob(f'{cdf_wo_v}*')
        if len(cdf_duplicates) > 1:
            cdf_duplicates.sort(reverse=True)
            for dup in cdf_duplicates[1:]:
                deleted_files.append(dup)
                os.remove(dup)
    return deleted_files<|MERGE_RESOLUTION|>--- conflicted
+++ resolved
@@ -50,64 +50,6 @@
     return
 
 
-<<<<<<< HEAD
-def k_parameter(mu:float, sigma:float, sigma_multiplier:int|float) -> float:
-    """
-    The standard version of k for the z-standardized intensity CUSUM.
-
-    Parameters:
-    -----------
-    mu : {float, np.ndarray} 
-                    The mean of the background.
-    sigma : {float, np.ndarray} 
-                    The standard deviation of the background.
-    sigma_multiplier : {int,float} 
-                    The multiplier for mu_{d} != 0.
-
-    Returns:
-    --------
-    k_param : {float, np.ndarray} Type depends on the input type.
-                    A valid k_parameter value (k >= 0).
-    """
-    if sigma_multiplier == 0:
-        raise ValueError("sigma_multiplier may not be 0!")
-
-    # Let's not divide by zero.
-    # Only do this check if mu and sigma are singular values, numpy will take
-    # care of the cases with arrays.
-    if not isinstance(mu, (list, np.ndarray)):
-        if mu==0 or sigma==0:
-            return 0
-
-    nominator = sigma_multiplier
-    denominator = np.log(1 + (sigma_multiplier*sigma)/mu)
-
-    k_param = (nominator/denominator) - (mu/sigma)
-
-    if not isinstance(k_param, (int, float, np.int64, np.float64, np.longdouble)):
-        return k_param
-
-    return k_param if k_param >= 0 else 0
-
-
-def k_legacy(mu:float, sigma:float, sigma_multiplier:float) -> float:
-    """
-    The old standard k-parameter for SEPpy.
-    """
-    if sigma_multiplier == 0:
-        raise ValueError("sigma_multiplier may not be 0!")
-
-    # Let's not divide by zero
-    if not isinstance(mu, (list, np.ndarray)):
-        if mu==0:
-            return 0
-
-    nominator = sigma_multiplier
-    denominator = np.log(1 + (sigma_multiplier*sigma)/mu)
-
-    # In legacy SEPpy, k is rounded to the nearest integer
-    return np.round(nominator/denominator)
-=======
 def custom_notification(message):
     """
     :meta private:
@@ -117,7 +59,6 @@
     warnings.warn(message)
     warnings.formatwarning = formatwarning_orig
     return
->>>>>>> fdbf7f75
 
 
 def resample_df(df, resample, pos_timestamp="center", origin="start"):
