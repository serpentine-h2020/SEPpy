import copy
import os
import datetime
import warnings
import matplotlib.pyplot as plt
import matplotlib.ticker as ticker
import matplotlib.colors as cl
import numpy as np
import pandas as pd
import astropy.units as u
import astropy.constants as const
import sunpy.sun.constants as sconst
from sunpy.coordinates import get_horizons_coord
from matplotlib.dates import DateFormatter
from matplotlib.ticker import ScalarFormatter
from matplotlib.offsetbox import AnchoredText
from numpy import sqrt, log, pi
from pandas.tseries.frequencies import to_offset
from seppy.loader.psp import calc_av_en_flux_PSP_EPIHI, calc_av_en_flux_PSP_EPILO, psp_isois_load
from seppy.loader.soho import calc_av_en_flux_ERNE, soho_load
from seppy.loader.solo import epd_load
from seppy.loader.stereo import calc_av_en_flux_HET as calc_av_en_flux_ST_HET
from seppy.loader.stereo import calc_av_en_flux_SEPT, stereo_load
from seppy.loader.wind import wind3dp_load

from IPython.core.display import display

# This is to get rid of this specific warning:
# /home/user/xyz/serpentine/notebooks/sep_analysis_tools/read_swaves.py:96: UserWarning: The input coordinates to pcolormesh are interpreted as
# cell centers, but are not monotonically increasing or decreasing. This may lead to incorrectly calculated cell edges, in which
# case, please supply explicit cell edges to pcolormesh.
# colormesh = ax.pcolormesh( time_arr, freq[::-1], data_arr[::-1], vmin = 0, vmax = 0.5*np.max(data_arr), cmap = 'inferno' )
warnings.filterwarnings("ignore", category=UserWarning)


class Event:

    def __init__(self, start_date, end_date, spacecraft, sensor,
                 species, data_level, data_path, radio_spacecraft=None,
                 threshold=None):

        if spacecraft == "Solar Orbiter":
            spacecraft = "solo"
        if spacecraft == "STEREO-A":
            spacecraft = "sta"
        if spacecraft == "STEREO-B":
            spacecraft = "stb"

        if sensor in ["ERNE-HED"]:
            sensor = "ERNE"

        if species in ("protons", "ions"):
            species = 'p'
        if species == "electrons":
            species = 'e'

        self.start_date = start_date
        self.end_date = end_date
        self.spacecraft = spacecraft.lower()
        self.sensor = sensor.lower()
        self.species = species.lower()
        self.data_level = data_level.lower()
        self.data_path = data_path + os.sep
        self.threshold = threshold
        self.radio_spacecraft = radio_spacecraft  # this is a 2-tuple, e.g., ("ahead", "STEREO-A")
        self.viewing = None

        self.radio_files = None

        # placeholding class attributes
        self.flux_series = None
        self.onset_stats = None
        self.onset_found = None
        self.onset = None
        self.peak_flux = None
        self.peak_time = None
        self.fig = None
        self.bg_mean = None
        self.output = {"flux_series": self.flux_series,
                       "onset_stats": self.onset_stats,
                       "onset_found": self.onset_found,
                       "onset": self.onset,
                       "peak_flux": self.peak_flux,
                       "peak_time": self.peak_time,
                       "fig": self.fig,
                       "bg_mean": self.bg_mean
                       }

        self.load_all_viewing()

        # Download radio cdf files ONLY if asked to
        if self.radio_spacecraft is not None:
            from seppy.tools.swaves import get_swaves
            self.radio_files = get_swaves(start_date, end_date)

    def update_onset_attributes(self, flux_series, onset_stats, onset_found, peak_flux, peak_time, fig, bg_mean):
        """
        Method to update onset-related attributes, that are None by default and only have values after analyse() has been run.
        """
        self.flux_series = flux_series
        self.onset_stats = onset_stats
        self.onset_found = onset_found
        self.onset = onset_stats[-1]
        self.peak_flux = peak_flux
        self.peak_time = peak_time
        self.fig = fig
        self.bg_mean = bg_mean

        # also remember to update the dictionary, it won't update automatically
        self.output = {"flux_series": self.flux_series,
                       "onset_stats": self.onset_stats,
                       "onset_found": self.onset_found,
                       "onset": self.onset,
                       "peak_flux": self.peak_flux,
                       "peak_time": self.peak_time,
                       "fig": self.fig,
                       "bg_mean": self.bg_mean
                       }

    def update_viewing(self, viewing):
        self.viewing = viewing

    def load_data(self, spacecraft, sensor, viewing, data_level,
                  autodownload=True, threshold=None):

        if(self.spacecraft == 'solo'):
            df_i, df_e, energs = epd_load(sensor=sensor,
                                          viewing=viewing,
                                          level=data_level,
                                          startdate=self.start_date,
                                          enddate=self.end_date,
                                          path=self.data_path,
                                          autodownload=autodownload)

            self.update_viewing(viewing)
            return df_i, df_e, energs

        if(self.spacecraft[:2].lower() == 'st'):
            if(self.sensor == 'sept'):
                if self.species in ["p", "i"]:
                    df_i, channels_dict_df_i = stereo_load(instrument=self.sensor,
                                                           startdate=self.start_date,
                                                           enddate=self.end_date,
                                                           spacecraft=self.spacecraft,
                                                           # sept_species=self.species,
                                                           sept_species='p',
                                                           sept_viewing=viewing,
                                                           resample=None,
                                                           path=self.data_path)
                    df_e, channels_dict_df_e = [], []

                    self.update_viewing(viewing)
                    return df_i, df_e, channels_dict_df_i, channels_dict_df_e

                if self.species == "e":
                    df_e, channels_dict_df_e = stereo_load(instrument=self.sensor,
                                                           startdate=self.start_date,
                                                           enddate=self.end_date,
                                                           spacecraft=self.spacecraft,
                                                           # sept_species=self.species,
                                                           sept_species='e',
                                                           sept_viewing=viewing,
                                                           resample=None,
                                                           path=self.data_path)

                    df_i, channels_dict_df_i = [], []

                    self.update_viewing(viewing)
                    return df_i, df_e, channels_dict_df_i, channels_dict_df_e

            if(self.sensor == 'het'):
                df, meta = stereo_load(instrument=self.sensor,
                                       startdate=self.start_date,
                                       enddate=self.end_date,
                                       spacecraft=self.spacecraft,
                                       resample=None,
                                       pos_timestamp='center',
                                       path=self.data_path)

                self.update_viewing(viewing)
                return df, meta

        if(self.spacecraft.lower() == 'soho'):
            if(self.sensor == 'erne'):
                df, meta = soho_load(dataset="SOHO_ERNE-HED_L2-1MIN",
                                     startdate=self.start_date,
                                     enddate=self.end_date,
                                     path=self.data_path,
                                     resample=None,
                                     pos_timestamp='center')

                self.update_viewing(viewing)
                return df, meta

            if(self.sensor == 'ephin'):
                df, meta = soho_load(dataset="SOHO_COSTEP-EPHIN_L2-1MIN",
                                     startdate=self.start_date,
                                     enddate=self.end_date,
                                     path=self.data_path,
                                     resample=None,
                                     pos_timestamp='center')

                self.update_viewing(viewing)
                return df, meta

        if(self.spacecraft.lower() == 'wind'):
            if(self.sensor == '3dp'):
                df_i, meta_i = wind3dp_load(dataset="WI_SOPD_3DP",
                                            startdate=self.start_date,
                                            enddate=self.end_date,
                                            resample=None,
                                            multi_index=False,
                                            path=self.data_path,
                                            threshold=self.threshold)

                df_e, meta_e = wind3dp_load(dataset="WI_SFPD_3DP",
                                            startdate=self.start_date,
                                            enddate=self.end_date,
                                            resample=None,
                                            multi_index=False,
                                            path=self.data_path,
                                            threshold=self.threshold)

                self.update_viewing(viewing)
                return df_i, df_e, meta_i, meta_e

        if(self.spacecraft.lower() == 'psp'):
            if(self.sensor.lower() == 'isois-epihi'):
                df, meta = psp_isois_load(dataset='PSP_ISOIS-EPIHI_L2-HET-RATES60',
                                          startdate=self.start_date,
                                          enddate=self.end_date,
                                          path=self.data_path,
                                          resample=None)

                self.update_viewing(viewing)
                return df, meta
            if(self.sensor.lower() == 'isois-epilo'):
                df, meta = psp_isois_load(dataset='PSP_ISOIS-EPILO_L2-PE',
                                          startdate=self.start_date,
                                          enddate=self.end_date,
                                          path=self.data_path,
                                          resample=None,
                                          epilo_channel='F',
                                          epilo_threshold=self.threshold)

                self.update_viewing(viewing)
                return df, meta

        if(self.spacecraft.lower() == 'bepi'):
            df, meta = bepi_sixs_load(startdate=self.start_date,
                                      enddate=self.end_date,
                                      side=viewing,
                                      path=self.data_path)
            df_i = df[[f"P{i}" for i in range(1, 10)]]
            df_e = df[[f"E{i}" for i in range(1, 8)]]
            return df_i, df_e, meta

    def load_all_viewing(self):

        if(self.spacecraft == 'solo'):

            if(self.sensor in ['het', 'ept']):

                self.df_i_sun, self.df_e_sun, self.energies_sun =\
                    self.load_data(self.spacecraft, self.sensor,
                                   'sun', self.data_level)

                self.df_i_asun, self.df_e_asun, self.energies_asun =\
                    self.load_data(self.spacecraft, self.sensor,
                                   'asun', self.data_level)

                self.df_i_north, self.df_e_north, self.energies_north =\
                    self.load_data(self.spacecraft, self.sensor,
                                   'north', self.data_level)

                self.df_i_south, self.df_e_south, self.energies_south =\
                    self.load_data(self.spacecraft, self.sensor,
                                   'south', self.data_level)

            elif(self.sensor == 'step'):

                self.df_step, self.energies_step =\
                    self.load_data(self.spacecraft, self.sensor, 'None',
                                   self.data_level)

        if(self.spacecraft[:2].lower() == 'st'):

            if(self.sensor == 'sept'):

                self.df_i_sun, self.df_e_sun, self.energies_i_sun, self.energies_e_sun =\
                    self.load_data(self.spacecraft, self.sensor,
                                   'sun', self.data_level)

                self.df_i_asun, self.df_e_asun, self.energies_i_asun, self.energies_e_asun =\
                    self.load_data(self.spacecraft, self.sensor,
                                   'asun', self.data_level)

                self.df_i_north, self.df_e_north, self.energies_i_north, self.energies_e_north =\
                    self.load_data(self.spacecraft, self.sensor,
                                   'north', self.data_level)

                self.df_i_south, self.df_e_south, self.energies_i_south, self.energies_e_south =\
                    self.load_data(self.spacecraft, self.sensor,
                                   'south', self.data_level)

            elif(self.sensor == 'het'):

                self.df_het, self.meta_het =\
                    self.load_data(self.spacecraft, self.sensor, 'None',
                                   self.data_level)
                self.current_df_i = self.df_het.filter(like='Proton')
                self.current_df_e = self.df_het.filter(like='Electron')
                self.current_energies = self.meta_het

        if(self.spacecraft.lower() == 'soho'):

            if(self.sensor.lower() == 'erne'):

                self.df, self.meta =\
                    self.load_data(self.spacecraft, self.sensor, 'None',
                                   self.data_level)
                self.current_df_i = self.df.filter(like='PH_')
                # self.current_df_e = self.df.filter(like='Electron')
                self.current_energies = self.meta

            if(self.sensor.lower() == 'ephin'):
                self.df, self.meta =\
                    self.load_data(self.spacecraft, self.sensor, 'None',
                                   self.data_level)
                # self.current_df_i = self.df.filter(like='PH_')
                self.current_df_e = self.df.filter(like='E')
                self.current_energies = self.meta

        if(self.spacecraft.lower() == 'wind'):
            if(self.sensor.lower() == '3dp'):
                self.df_i, self.df_e, self.meta_i, self.meta_e = \
                    self.load_data(self.spacecraft, self.sensor, 'None', self.data_level, threshold=self.threshold)
                # self.df_i = self.df_i.filter(like='FLUX')
                # self.df_e = self.df_e.filter(like='FLUX')
                self.current_i_energies = self.meta_i
                self.current_e_energies = self.meta_e

        if(self.spacecraft.lower() == 'psp'):
            if(self.sensor.lower() == 'isois-epihi'):
                # Note: load_data(viewing='all') doesn't really has an effect, but for PSP/ISOIS-EPIHI all viewings are always loaded anyhow.
                self.df, self.meta = self.load_data(self.spacecraft, self.sensor, 'all', self.data_level)
                self.df_e = self.df.filter(like='Electrons_Rate_')
                self.current_e_energies = self.meta
                self.df_i = self.df.filter(like='H_Flux_')
                self.current_i_energies = self.meta
            if(self.sensor.lower() == 'isois-epilo'):
                # Note: load_data(viewing='all') doesn't really has an effect, but for PSP/ISOIS-EPILO all viewings are always loaded anyhow.
                self.df, self.meta = self.load_data(self.spacecraft, self.sensor, 'all', self.data_level, threshold=self.threshold)
                self.df_e = self.df.filter(like='Electron_CountRate_')
                self.current_e_energies = self.meta
                # protons not yet included in PSP/ISOIS-EPILO dataset
                # self.df_i = self.df.filter(like='H_Flux_')
                # self.current_i_energies = self.meta

        if(self.spacecraft.lower() == 'bepi'):
            self.df_i_0, self.df_e_0, self.energies_0 =\
                self.load_data(self.spacecraft, self.sensor, viewing='0', data_level='None')
            self.df_i_1, self.df_e_1, self.energies_1 =\
                self.load_data(self.spacecraft, self.sensor, viewing='1', data_level='None')
            self.df_i_2, self.df_e_2, self.energies_2 =\
                self.load_data(self.spacecraft, self.sensor, viewing='2', data_level='None')
            # side 3 and 4 should not be used for SIXS, but they can be activated by uncommenting the following lines
            # self.df_i_3, self.df_e_3, self.energies_3 =\
            #     self.load_data(self.spacecraft, self.sensor, viewing='3', data_level='None')
            # self.df_i_4, self.df_e_4, self.energies_4 =\
            #     self.load_data(self.spacecraft, self.sensor, viewing='4', data_level='None')

    def choose_data(self, viewing):

        self.update_viewing(viewing)

        if(self.spacecraft == 'solo'):
            if(viewing == 'sun'):

                self.current_df_i = self.df_i_sun
                self.current_df_e = self.df_e_sun
                self.current_energies = self.energies_sun

            elif(viewing == 'asun'):

                self.current_df_i = self.df_i_asun
                self.current_df_e = self.df_e_asun
                self.current_energies = self.energies_asun

            elif(viewing == 'north'):

                self.current_df_i = self.df_i_north
                self.current_df_e = self.df_e_north
                self.current_energies = self.energies_north

            elif(viewing == 'south'):

                self.current_df_i = self.df_i_south
                self.current_df_e = self.df_e_south
                self.current_energies = self.energies_south

        if(self.spacecraft[:2].lower() == 'st'):
            if(self.sensor == 'sept'):
                if(viewing == 'sun'):

                    self.current_df_i = self.df_i_sun
                    self.current_df_e = self.df_e_sun
                    self.current_i_energies = self.energies_i_sun
                    self.current_e_energies = self.energies_e_sun

                elif(viewing == 'asun'):

                    self.current_df_i = self.df_i_asun
                    self.current_df_e = self.df_e_asun
                    self.current_i_energies = self.energies_i_asun
                    self.current_e_energies = self.energies_e_asun

                elif(viewing == 'north'):

                    self.current_df_i = self.df_i_north
                    self.current_df_e = self.df_e_north
                    self.current_i_energies = self.energies_i_north
                    self.current_e_energies = self.energies_e_north

                elif(viewing == 'south'):

                    self.current_df_i = self.df_i_south
                    self.current_df_e = self.df_e_south
                    self.current_i_energies = self.energies_i_south
                    self.current_e_energies = self.energies_e_south

        if(self.spacecraft.lower() == 'wind'):
            if(self.sensor.lower() == '3dp'):
                col_list_i = [col for col in self.df_i.columns if col.endswith(str(viewing))]
                col_list_e = [col for col in self.df_e.columns if col.endswith(str(viewing))]
                self.current_df_i = self.df_i[col_list_i]
                self.current_df_e = self.df_e[col_list_e]

        if(self.spacecraft.lower() == 'psp'):
            if(self.sensor.lower() == 'isois-epihi'):
                # viewing = 'A' or 'B'
                self.current_df_e = self.df_e[self.df_e.columns[self.df_e.columns.str.startswith(viewing.upper())]]
                self.current_df_i = self.df_i[self.df_i.columns[self.df_i.columns.str.startswith(viewing.upper())]]
            if(self.sensor.lower() == 'isois-epilo'):
                # viewing = '0' to '7'
                self.current_df_e = self.df_e[self.df_e.columns[self.df_e.columns.str.endswith(viewing)]]
                # protons not yet included in PSP/ISOIS-EPILO dataset
                # self.current_df_i = self.df_i[self.df_i.columns[self.df_i.columns.str.endswith(viewing)]]

        if(self.spacecraft.lower() == 'bepi'):
            if(viewing == '0'):
                self.current_df_i = self.df_i_0
                self.current_df_e = self.df_e_0
                self.current_energies = self.energies_0
            elif(viewing == '1'):
                self.current_df_i = self.df_i_1
                self.current_df_e = self.df_e_1
                self.current_energies = self.energies_1
            elif(viewing == '2'):
                self.current_df_i = self.df_i_2
                self.current_df_e = self.df_e_2
                self.current_energies = self.energies_2
            # side 3 and 4 should not be used for SIXS, but they can be activated by uncommenting the following lines
            # elif(viewing == '3'):
            #     self.current_df_i = self.df_i_3
            #     self.current_df_e = self.df_e_3
            #     self.current_energies = self.energies_3
            # elif(viewing == '4'):
            #     self.current_df_i = self.df_i_4
            #     self.current_df_e = self.df_e_4
            #     self.current_energies = self.energies_4

    def calc_av_en_flux_HET(self, df, energies, en_channel):

        """This function averages the flux of several
        energy channels of SolO/HET into a combined energy channel
        channel numbers counted from 0

        Parameters
        ----------
        df : pd.DataFrame DataFrame containing HET data
            DataFrame containing HET data
        energies : dict
            Energy dict returned from epd_loader (from Jan)
        en_channel : int or list
            energy channel or list with first and last channel to be used
        species : string
            'e', 'electrons', 'p', 'i', 'protons', 'ions'

        Returns
        -------
        pd.DataFrame
            flux_out: contains channel-averaged flux

        Raises
        ------
        Exception
            [description]
        """

        species = self.species

        try:

            if species not in ['e', 'electrons', 'p', 'protons', 'H']:

                raise ValueError("species not defined. Must by one of 'e',\
                                 'electrons', 'p', 'protons', 'H'")

        except ValueError as error:

            print(repr(error))
            raise

        if species in ['e', 'electrons']:

            en_str = energies['Electron_Bins_Text']
            bins_width = 'Electron_Bins_Width'
            flux_key = 'Electron_Flux'

        if species in ['p', 'protons', 'H']:

            en_str = energies['H_Bins_Text']
            bins_width = 'H_Bins_Width'
            flux_key = 'H_Flux'

            if flux_key not in df.keys():

                flux_key = 'H_Flux'

        if type(en_channel) == list:

            # An IndexError here is caused by invalid channel choice
            try:
                en_channel_string = en_str[en_channel[0]][0].split()[0] + ' - '\
                    + en_str[en_channel[-1]][0].split()[2] + ' ' +\
                    en_str[en_channel[-1]][0].split()[3]

            except IndexError:
                raise Exception(f"{en_channel} is an invalid channel or a combination of channels!")

            if len(en_channel) > 2:

                raise Exception('en_channel must have len 2 or less!')

            if len(en_channel) == 2:

                DE = energies[bins_width]

                for bins in np.arange(en_channel[0], en_channel[-1] + 1):

                    if bins == en_channel[0]:

                        I_all = df[flux_key].values[:, bins] * DE[bins]

                    else:

                        I_all = I_all + df[flux_key].values[:, bins] * DE[bins]

                DE_total = np.sum(DE[(en_channel[0]):(en_channel[-1] + 1)])
                flux_av_en = pd.Series(I_all/DE_total, index=df.index)
                flux_out = pd.DataFrame({'flux': flux_av_en}, index=df.index)

            else:

                en_channel = en_channel[0]
                flux_out = pd.DataFrame({'flux':
                                        df[flux_key].values[:, en_channel]},
                                        index=df.index)

        else:

            flux_out = pd.DataFrame({'flux':
                                    df[flux_key].values[:, en_channel]},
                                    index=df.index)
            en_channel_string = en_str[en_channel]

        return flux_out, en_channel_string

    def calc_av_en_flux_EPT(self, df, energies, en_channel):

        """This function averages the flux of several energy
        channels of EPT into a combined energy channel
        channel numbers counted from 0

        Parameters
        ----------
        df : pd.DataFrame DataFrame containing EPT data
            DataFrame containing EPT data
        energies : dict
            Energy dict returned from epd_loader (from Jan)
        en_channel : int or list
            energy channel number(s) to be used
        species : string
            'e', 'electrons', 'p', 'i', 'protons', 'ions'

        Returns
        -------
        pd.DataFrame
            flux_out: contains channel-averaged flux

        Raises
        ------
        Exception
            [description]
        """

        species = self.species

        try:

            if species not in ['e', 'electrons', 'p', 'i', 'protons', 'ions']:

                raise ValueError("species not defined. Must by one of 'e',"
                                 "'electrons', 'p', 'i', 'protons', 'ions'")

        except ValueError as error:
            print(repr(error))
            raise

        if species in ['e', 'electrons']:

            bins_width = 'Electron_Bins_Width'
            flux_key = 'Electron_Flux'
            en_str = energies['Electron_Bins_Text']

        if species in ['p', 'i', 'protons', 'ions']:

            bins_width = 'Ion_Bins_Width'
            flux_key = 'Ion_Flux'
            en_str = energies['Ion_Bins_Text']

            if flux_key not in df.keys():

                flux_key = 'H_Flux'

        if type(en_channel) == list:

            # An IndexError here is caused by invalid channel choice
            try:
                en_channel_string = en_str[en_channel[0]][0].split()[0] + ' - '\
                    + en_str[en_channel[-1]][0].split()[2] + ' '\
                    + en_str[en_channel[-1]][0].split()[3]

            except IndexError:
                raise Exception(f"{en_channel} is an invalid channel or a combination of channels!")

            if len(en_channel) > 2:

                raise Exception('en_channel must have len 2 or less!')

            if len(en_channel) == 2:

                DE = energies[bins_width]

                for bins in np.arange(en_channel[0], en_channel[-1]+1):

                    if bins == en_channel[0]:

                        I_all = df[flux_key].values[:, bins] * DE[bins]

                    else:

                        I_all = I_all + df[flux_key].values[:, bins] * DE[bins]

                DE_total = np.sum(DE[(en_channel[0]):(en_channel[-1]+1)])
                flux_av_en = pd.Series(I_all/DE_total, index=df.index)
                flux_out = pd.DataFrame({'flux': flux_av_en}, index=df.index)

            else:

                en_channel = en_channel[0]
                flux_out = pd.DataFrame({'flux':
                                        df[flux_key].values[:, en_channel]},
                                        index=df.index)

        else:

            flux_out = pd.DataFrame({'flux':
                                    df[flux_key].values[:, en_channel]},
                                    index=df.index)
            en_channel_string = en_str[en_channel]

        return flux_out, en_channel_string

    def resample(self, df_flux, resample_period):

        df_flux_out = df_flux.resample(resample_period, label='left').mean()
        df_flux_out.index = df_flux_out.index\
            + to_offset(pd.Timedelta(resample_period)/2)

        return df_flux_out

    def print_info(self, title, info):

        title_string = "##### >" + title + "< #####"
        print(title_string)
        print(info)
        print('#'*len(title_string) + '\n')

    def mean_value(self, tb_start, tb_end, flux_series):

        """
        This function calculates the classical mean of the background period
        which is used in the onset analysis.
        """

        # replace date_series with the resampled version
        date = flux_series.index
        background = flux_series.loc[(date >= tb_start) & (date < tb_end)]
        mean_value = np.nanmean(background)
        sigma = np.nanstd(background)

        return [mean_value, sigma]

    def onset_determination(self, ma_sigma, flux_series, cusum_window, bg_end_time):

        flux_series = flux_series[bg_end_time:]

        # assert date and the starting index of the averaging process
        date = flux_series.index
        ma = ma_sigma[0]
        sigma = ma_sigma[1]
        md = ma + self.x_sigma*sigma

        # k may get really big if sigma is large in comparison to mean
        try:

            k = (md-ma)/(np.log(md)-np.log(ma))
            k_round = round(k/sigma)

        except ValueError:

            # First ValueError I encountered was due to ma=md=2.0 -> k = "0/0"
            k_round = 1

        # choose h, the variable dictating the "hastiness" of onset alert
        if k < 1.0:

            h = 1

        else:

            h = 2

        alert = 0
        cusum = np.zeros(len(flux_series))
        norm_channel = np.zeros(len(flux_series))

        # set the onset as default to be NaT (Not a Date)
        onset_time = pd.NaT

        for i in range(1, len(cusum)):

            # normalize the observed flux
            norm_channel[i] = (flux_series[i]-ma)/sigma

            # calculate the value for ith cusum entry
            cusum[i] = max(0, norm_channel[i] - k_round + cusum[i-1])

            # check if cusum[i] is above threshold h,
            # if it is -> increment alert
            if cusum[i] > h:

                alert = alert + 1

            else:

                alert = 0

            # cusum_window(default:30) subsequent increments to alert
            # means that the onset was found
            if alert == cusum_window:

                onset_time = date[i - alert]
                break

        # ma = mu_a = background average
        # md = mu_d = background average + 2*sigma
        # k_round = integer value of k, that is the reference value to
        # poisson cumulative sum
        # h = 1 or 2,describes the hastiness of onset alert
        # onset_time = the time of the onset
        # S = the cusum function

        return [ma, md, k_round, norm_channel, cusum, onset_time]

    def onset_analysis(self, df_flux, windowstart, windowlen, windowrange, channels_dict,
                       channel='flux', cusum_window=30, yscale='log',
                       ylim=None, xlim=None):

        self.print_info("Energy channels", channels_dict)
        spacecraft = self.spacecraft.upper()
        sensor = self.sensor.upper()

        color_dict = {
            'onset_time': '#e41a1c',
            'bg_mean': '#e41a1c',
            'flux_peak': '#1a1682',
            'bg': '#de8585'
        }

        if(self.spacecraft == 'solo'):
            flux_series = df_flux[channel]
        if(self.spacecraft[:2].lower() == 'st'):
            flux_series = df_flux  # [channel]'
        if(self.spacecraft.lower() == 'soho'):
            flux_series = df_flux  # [channel]
        if(self.spacecraft.lower() == 'wind'):
            flux_series = df_flux  # [channel]
        if(self.spacecraft.lower() == 'psp'):
            flux_series = df_flux[channel]
        if(self.spacecraft.lower() == 'bepi'):
            flux_series = df_flux  # [channel]
        date = flux_series.index

        if ylim is None:

            ylim = [np.nanmin(flux_series[flux_series > 0]),
                    np.nanmax(flux_series) * 3]

        # windowrange is by default None, and then we define the start and stop with integer hours
        if windowrange is None:
            # dates for start and end of the averaging processes
            avg_start = date[0] + datetime.timedelta(hours=windowstart)
            # ending time is starting time + a given timedelta in hours
            avg_end = avg_start + datetime.timedelta(hours=windowlen)

        else:
            avg_start, avg_end = windowrange[0], windowrange[1]

        if xlim is None:

            xlim = [date[0], date[-1]]

        else:

            df_flux = df_flux[xlim[0]:xlim[-1]]

        # onset not yet found
        onset_found = False
        background_stats = self.mean_value(avg_start, avg_end, flux_series)
        onset_stats =\
            self.onset_determination(background_stats, flux_series,
                                     cusum_window, avg_end)

        if not isinstance(onset_stats[-1], pd._libs.tslibs.nattype.NaTType):

            onset_found = True

        if(self.spacecraft == 'solo'):
            df_flux_peak = df_flux[df_flux[channel] == df_flux[channel].max()]
        if(self.spacecraft[:2].lower() == 'st'):
            df_flux_peak = df_flux[df_flux == df_flux.max()]
        if(self.spacecraft == 'soho'):
            df_flux_peak = df_flux[df_flux == df_flux.max()]
        if(self.spacecraft == 'wind'):
            df_flux_peak = df_flux[df_flux == df_flux.max()]
        if(self.spacecraft == 'psp'):
            # df_flux_peak = df_flux[df_flux == df_flux.max()]
            df_flux_peak = df_flux[df_flux[channel] == df_flux[channel].max()]
        if(self.spacecraft == 'bepi'):
            df_flux_peak = df_flux[df_flux == df_flux.max()]
            # df_flux_peak = df_flux[df_flux[channel] == df_flux[channel].max()]
        self.print_info("Flux peak", df_flux_peak)
        self.print_info("Onset time", onset_stats[-1])
        self.print_info("Mean of background intensity",
                        background_stats[0])
        self.print_info("Std of background intensity",
                        background_stats[1])

        plt.rcParams['axes.linewidth'] = 1.5
        plt.rcParams['font.size'] = 16
        fig, ax = plt.subplots()
        ax.plot(flux_series.index, flux_series.values, ds='steps-mid')

        # CUSUM and norm datapoints in plots.
        '''
        ax.scatter(flux_series.index, onset_stats[-3], s=1,
                   color='darkgreen', alpha=0.7, label='norm')
        ax.scatter(flux_series.index, onset_stats[-2], s=3,
                   c='maroon', label='CUSUM')
        '''

        # onset time
        if onset_found:

            # Onset time line
            ax.axvline(onset_stats[-1], linewidth=1.5,
                       color=color_dict['onset_time'], linestyle='-',
                       label="Onset time")

        # Flux peak line (first peak only, if there's multiple)
        try:
            ax.axvline(df_flux_peak.index[0], linewidth=1.5,
                       color=color_dict['flux_peak'], linestyle='-',
                       label="Peak time")

        except IndexError:
            exceptionmsg = "IndexError! Maybe you didn't adjust background_range or plot_range correctly?"
            raise Exception(exceptionmsg)

        # background mean
        ax.axhline(onset_stats[0], linewidth=2,
                   color=color_dict['bg_mean'], linestyle='--',
                   label="Mean of background")

        # background mean + 2*std
        ax.axhline(onset_stats[1], linewidth=2,
                   color=color_dict['bg_mean'], linestyle=':',
                   label=f"Mean + {str(self.x_sigma)} * std of background")

        # Background shaded area
        ax.axvspan(avg_start, avg_end, color=color_dict['bg'],
                   label="Background")

        # ax.set_xlabel("Time [HH:MM \nYYYY-mm-dd]", fontsize=16)
        ax.set_ylabel(r"Intensity [1/(cm$^{2}$ sr s MeV)]", fontsize=16)
        ax.yaxis.set_major_locator(plt.MaxNLocator(4))

        # figure limits and scale
        plt.ylim(ylim)
        plt.xlim(xlim[0], xlim[1])
        plt.yscale(yscale)
        plt.legend(loc='upper center', bbox_to_anchor=(0.5, -0.2),
                   fancybox=True, shadow=False, ncol=3, fontsize=16)

        # tickmarks, their size etc...
        plt.tick_params(which='major', length=5, width=1.5, labelsize=16)
        plt.tick_params(which='minor', length=4, width=1)

        # date tick locator and formatter
        ax.xaxis_date()
        # ax.xaxis.set_major_locator(ticker.MaxNLocator(9))
        # utc_dt_format1 = DateFormatter('%H:%M \n%Y-%m-%d')
        utc_dt_format1 = DateFormatter('%H:%M\n%b %d\n%Y')
        ax.xaxis.set_major_formatter(utc_dt_format1)

        if self.species == 'e':

            s_identifier = 'electrons'

        if self.species in ['p', 'i']:

            if((spacecraft == 'sta' and sensor == 'sept') or (spacecraft == 'solo' and sensor == 'ept')):

                s_identifier = 'ions'

            else:

                s_identifier = 'protons'

        self.print_info("Particle species", s_identifier)

        if(self.viewing_used != '' and self.viewing_used is not None):

            plt.title(f"{spacecraft}/{sensor} {channels_dict} {s_identifier}\n"
                      f"{self.averaging_used} averaging, viewing: "
                      f"{self.viewing_used.upper()}")

        else:

            plt.title(f"{spacecraft}/{sensor} {channels_dict} {s_identifier}\n"
                      f"{self.averaging_used} averaging")

        fig.set_size_inches(16, 8)

        # Onset label
        if(onset_found):

            if(self.spacecraft == 'solo' or self.spacecraft == 'psp'):
                plabel = AnchoredText(f"Onset time: {str(onset_stats[-1])[:19]}\n"
                                      f"Peak flux: {df_flux_peak['flux'][0]:.2E}",
                                      prop=dict(size=13), frameon=True,
                                      loc=(4))
            # if(self.spacecraft[:2].lower() == 'st' or self.spacecraft == 'soho' or self.spacecraft == 'wind'):
            else:
                plabel = AnchoredText(f"Onset time: {str(onset_stats[-1])[:19]}\n"
                                      f"Peak flux: {df_flux_peak.values[0]:.2E}",
                                      prop=dict(size=13), frameon=True,
                                      loc=(4))

        else:

            plabel = AnchoredText("No onset found",
                                  prop=dict(size=13), frameon=True,
                                  loc=(4))

        plabel.patch.set_boxstyle("round, pad=0., rounding_size=0.2")
        plabel.patch.set_linewidth(2.0)

        # Background label
        blabel = AnchoredText(f"Background:\n{avg_start} - {avg_end}",
                              prop=dict(size=13), frameon=True,
                              loc='upper left')
        blabel.patch.set_boxstyle("round, pad=0., rounding_size=0.2")
        blabel.patch.set_linewidth(2.0)

        # Energy and species label
        '''
        eslabel = AnchoredText(f"{channels_dict} {s_identifier}",
                               prop=dict(size=13), frameon=True,
                               loc='lower left')
        eslabel.patch.set_boxstyle("round, pad=0., rounding_size=0.2")
        eslabel.patch.set_linewidth(2.0)
        '''

        ax.add_artist(plabel)
        ax.add_artist(blabel)
        # ax.add_artist(eslabel)
        plt.tight_layout()
        plt.show()

        return flux_series, onset_stats, onset_found, df_flux_peak, df_flux_peak.index[0], fig, background_stats[0]

    def find_onset(self, viewing, bg_start=None, bg_length=None, background_range=None, resample_period=None,
                   channels=[0, 1], yscale='log', cusum_window=30, xlim=None, x_sigma=2):
        """
        This method runs Poisson-CUSUM onset analysis for the Event object.

        Parameters:
        -----------
        viewing : str
                        The viewing direction of the sensor.
        bg_start : int or float, default None
                        The start of background averaging from the start of the time series data in hours.
        bg_length : int or float, default None
                        The length of  the background averaging period in hours.
        background_range : tuple or list of datetimes with len=2, default None
                        The time range of background averaging. If defined, takes precedence over bg_start and bg_length.
        resample_period : str, default None
                        Pandas-compatible time string to average data. e.g. '10s' for 10 seconds or '2min' for 1 minutes.
        channels : int or list of 2 ints, default [0,1]
                        Index or a combination of indices to plot a channel or combination of channels.
        yscale : str, default 'log'
                        Matplotlib-compatible string for the scale of the y-axis. e.g. 'log' or 'linear'
        cusum_window : int, default 30
                        The amount of consecutive data points above the threshold before identifying an onset.
        xlim : tuple or list, default None
                        Panda-compatible datetimes or strings to assert the left and right boundary of the x-axis of the plot.
        x_sigma : int, default 2
                        The multiplier of m_d in the definition of the control parameter k in Poisson-CUSUM method.
        """

        # This check was initially transforming the 'channels' integer to a tuple of len==1, but that
        # raised a ValueError with solo/ept. However, a list of len==1 is somehow okay.
        if isinstance(channels, int):
            channels = [channels]

        if (background_range is not None) and (xlim is not None):
            # Check if background is separated from plot range by over a day, issue a warning if so, but don't
            if (background_range[0] < xlim[0] - datetime.timedelta(days=1) and background_range[0] < xlim[1] - datetime.timedelta(days=1)) or \
               (background_range[1] > xlim[0] + datetime.timedelta(days=1) and background_range[1] > xlim[1] + datetime.timedelta(days=1)):
                background_warning = "NOTICE that your background_range is separated from plot_range by over a day.\nIf this was intentional you may ignore this warning."
                warnings.warn(message=background_warning)

        if (self.spacecraft[:2].lower() == 'st' and self.sensor == 'sept') \
                or (self.spacecraft.lower() == 'psp' and self.sensor.startswith('isois')) \
                or (self.spacecraft.lower() == 'solo' and self.sensor == 'ept') \
                or (self.spacecraft.lower() == 'solo' and self.sensor == 'het') \
                or (self.spacecraft.lower() == 'wind' and self.sensor == '3dp') \
                or (self.spacecraft.lower() == 'bepi'):
            self.viewing_used = viewing
            self.choose_data(viewing)
        elif (self.spacecraft[:2].lower() == 'st' and self.sensor == 'het'):
            self.viewing_used = ''
        elif (self.spacecraft.lower() == 'soho' and self.sensor == 'erne'):
            self.viewing_used = ''
        elif (self.spacecraft.lower() == 'soho' and self.sensor == 'ephin'):
            self.viewing_used = ''

        self.averaging_used = resample_period
        self.x_sigma = x_sigma

        if(self.spacecraft == 'solo'):

            if(self.sensor == 'het'):

                if(self.species in ['p', 'i']):

                    df_flux, en_channel_string =\
                        self.calc_av_en_flux_HET(self.current_df_i,
                                                 self.current_energies,
                                                 channels)
                elif(self.species == 'e'):

                    df_flux, en_channel_string =\
                        self.calc_av_en_flux_HET(self.current_df_e,
                                                 self.current_energies,
                                                 channels)

            elif(self.sensor == 'ept'):

                if(self.species in ['p', 'i']):

                    df_flux, en_channel_string =\
                        self.calc_av_en_flux_EPT(self.current_df_i,
                                                 self.current_energies,
                                                 channels)
                elif(self.species == 'e'):

                    df_flux, en_channel_string =\
                        self.calc_av_en_flux_EPT(self.current_df_e,
                                                 self.current_energies,
                                                 channels)

            else:
                invalid_sensor_msg = "Invalid sensor!"
                raise Exception(invalid_sensor_msg)

        if(self.spacecraft[:2] == 'st'):

            # Super ugly implementation, but easiest to just wrap both sept and het calculators
            # in try block. KeyError is caused by an invalid channel choice.
            try:

                if(self.sensor == 'het'):

                    if(self.species in ['p', 'i']):

                        df_flux, en_channel_string =\
                            calc_av_en_flux_ST_HET(self.current_df_i,
                                                   self.current_energies['channels_dict_df_p'],
                                                   channels,
                                                   species='p')
                    elif(self.species == 'e'):

                        df_flux, en_channel_string =\
                            calc_av_en_flux_ST_HET(self.current_df_e,
                                                   self.current_energies['channels_dict_df_e'],
                                                   channels,
                                                   species='e')

                elif(self.sensor == 'sept'):

                    if(self.species in ['p', 'i']):

                        df_flux, en_channel_string =\
                            calc_av_en_flux_SEPT(self.current_df_i,
                                                 self.current_i_energies,
                                                 channels)
                    elif(self.species == 'e'):

                        df_flux, en_channel_string =\
                            calc_av_en_flux_SEPT(self.current_df_e,
                                                 self.current_e_energies,
                                                 channels)

            except KeyError:
                raise Exception(f"{channels} is an invalid channel or a combination of channels!")

        if(self.spacecraft == 'soho'):

            # A KeyError here is caused by invalid channel
            try:

                if(self.sensor == 'erne'):

                    if(self.species in ['p', 'i']):

                        df_flux, en_channel_string =\
                            calc_av_en_flux_ERNE(self.current_df_i,
                                                 self.current_energies['channels_dict_df_p'],
                                                 channels,
                                                 species='p',
                                                 sensor='HET')

                if(self.sensor == 'ephin'):
                    # convert single-element "channels" list to integer
                    if type(channels) == list:
                        if len(channels) == 1:
                            channels = channels[0]
                        else:
                            print("No multi-channel support for SOHO/EPHIN included yet! Select only one single channel.")
                    if(self.species == 'e'):
                        df_flux = self.current_df_e[f'E{channels}']
                        en_channel_string = self.current_energies[f'E{channels}']

            except KeyError:
                raise Exception(f"{channels} is an invalid channel or a combination of channels!")

        if(self.spacecraft == 'wind'):
            if(self.sensor == '3dp'):
                # convert single-element "channels" list to integer
                if type(channels) == list:
                    if len(channels) == 1:
                        channels = channels[0]
                    else:
                        print("No multi-channel support for Wind/3DP included yet! Select only one single channel.")
                if(self.species in ['p', 'i']):
                    df_flux = self.current_df_i.filter(like=f'FLUX_E{channels}')
                    # extract pd.Series for further use:
                    df_flux = df_flux[df_flux.columns[0]]
                    # change flux units from '#/cm2-ster-eV-sec' to '#/cm2-ster-MeV-sec'
                    df_flux = df_flux*1e6
                    en_channel_string = self.current_i_energies['channels_dict_df']['Bins_Text'][f'ENERGY_{channels}']
                elif(self.species == 'e'):
                    df_flux = self.current_df_e.filter(like=f'FLUX_E{channels}')
                    # extract pd.Series for further use:
                    df_flux = df_flux[df_flux.columns[0]]
                    # change flux units from '#/cm2-ster-eV-sec' to '#/cm2-ster-MeV-sec'
                    df_flux = df_flux*1e6
                    en_channel_string = self.current_e_energies['channels_dict_df']['Bins_Text'][f'ENERGY_{channels}']

        if(self.spacecraft.lower() == 'bepi'):
            if type(channels) == list:
                if len(channels) == 1:
                    # convert single-element "channels" list to integer
                    channels = channels[0]
                    if(self.species == 'e'):
                        df_flux = self.current_df_e[f'E{channels}']
                        en_channel_string = self.current_energies['Energy_Bin_str'][f'E{channels}']
                    if(self.species in ['p', 'i']):
                        df_flux = self.current_df_i[f'P{channels}']
                        en_channel_string = self.current_energies['Energy_Bin_str'][f'P{channels}']
                else:
                    if(self.species == 'e'):
                        df_flux, en_channel_string = calc_av_en_flux_sixs(self.current_df_e, channels, self.species)
                    if(self.species in ['p', 'i']):
                        df_flux, en_channel_string = calc_av_en_flux_sixs(self.current_df_i, channels, self.species)

        if(self.spacecraft.lower() == 'psp'):
            if(self.sensor.lower() == 'isois-epihi'):
                if(self.species in ['p', 'i']):
                    # We're using here only the HET instrument of EPIHI (and not LET1 or LET2)
                    df_flux, en_channel_string =\
                        calc_av_en_flux_PSP_EPIHI(df=self.current_df_i,
                                                  energies=self.current_i_energies,
                                                  en_channel=channels,
                                                  species='p',
                                                  instrument='het',
                                                  viewing=viewing.upper())
                if(self.species == 'e'):
                    # We're using here only the HET instrument of EPIHI (and not LET1 or LET2)
                    df_flux, en_channel_string =\
                        calc_av_en_flux_PSP_EPIHI(df=self.current_df_e,
                                                  energies=self.current_e_energies,
                                                  en_channel=channels,
                                                  species='e',
                                                  instrument='het',
                                                  viewing=viewing.upper())
            if(self.sensor.lower() == 'isois-epilo'):
                if(self.species == 'e'):
                    # We're using here only the F channel of EPILO (and not E or G)
                    df_flux, en_channel_string =\
                        calc_av_en_flux_PSP_EPILO(df=self.current_df_e,
                                                  en_dict=self.current_e_energies,
                                                  en_channel=channels,
                                                  species='e',
                                                  mode='pe',
                                                  chan='F',
                                                  viewing=viewing)

        if(resample_period is not None):

            df_averaged = self.resample(df_flux, resample_period)

        else:

            df_averaged = df_flux

        flux_series, onset_stats, onset_found, peak_flux, peak_time, fig, bg_mean =\
            self.onset_analysis(df_averaged, bg_start, bg_length, background_range,
                                en_channel_string, yscale=yscale, cusum_window=cusum_window, xlim=xlim)

        # At least in the case of solo/ept the peak_flux is a pandas Dataframe, but it should be a Series
        if isinstance(peak_flux, pd.core.frame.DataFrame):
            peak_flux = pd.Series(data=peak_flux.values[0])

        # update class attributes before returning variables:
        self.update_onset_attributes(flux_series, onset_stats, onset_found, peak_flux.values[0], peak_time, fig, bg_mean)

        return flux_series, onset_stats, onset_found, peak_flux, peak_time, fig, bg_mean

    def dynamic_spectrum(self, view, cmap: str = 'magma', xlim: tuple = None, resample: str = None, save: bool = False) -> None:
        """
        Shows all the different energy channels in a single 2D plot, and color codes the corresponding intensity*energy^2 by a colormap.

        Parameters:
        -----------
        view : str or None
                The viewing direction of the sensor
        cmap : str, default='magma'
                The colormap for the dynamic spectrum plot
        xlim : 2-tuple of datetime strings (str, str)
                Pandas-compatible datetime strings for the start and stop of the figure
        resample : str
                Pandas-compatibe resampling string, e.g. '10min' or '30s'
        save : bool
                Saves the image
        """

        # Event attributes
        spacecraft = self.spacecraft
        instrument = self.sensor
        species = self.species

        self.choose_data(view)

        if self.spacecraft == "solo":
            if species in ["electron", 'e']:
                particle_data = self.current_df_e["Electron_Flux"]
                s_identifier = "electrons"
            else:
                try:
                    particle_data = self.current_df_i["Ion_Flux"]
                    s_identifier = "ions"
                except KeyError:
                    particle_data = self.current_df_i["H_Flux"]
                    s_identifier = "protons"

        if self.spacecraft[:2] == "st":
            if species in ["electron", 'e']:
                if instrument == "sept":
                    particle_data = self.current_df_e[[ch for ch in self.current_df_e.columns if ch[:2] == "ch"]]
                else:
                    particle_data = self.current_df_e[[ch for ch in self.current_df_e.columns if "Flux" in ch]]
                s_identifier = "electrons"
            else:
                if instrument == "sept":
                    particle_data = self.current_df_i[[ch for ch in self.current_df_i.columns if ch[:2] == "ch"]]
                    s_identifier = "ions"
                else:
                    particle_data = self.current_df_i[[ch for ch in self.current_df_i.columns if "Flux" in ch]]
                s_identifier = "protons"

        if self.spacecraft == "soho":
            if instrument.lower() == "erne":
                particle_data = self.current_df_i
                s_identifier = "protons"
            if instrument.lower() == "ephin":
                particle_data = self.current_df_e
                s_identifier = "electrons"
                warnings.warn('SOHO/EPHIN data is not fully implemented yet!')

        # These particle instruments will have keVs on their y-axis
        LOW_ENERGY_SENSORS = ("sept", "ept")

        if instrument in LOW_ENERGY_SENSORS:
            y_multiplier = 1e-3  # keV
            y_unit = "keV"
        else:
            y_multiplier = 1e-6  # MeV
            y_unit = "MeV"

        # Resample only if requested
        if resample is not None:
            particle_data = particle_data.resample(resample).mean()

        if xlim is None:
            df = particle_data[:]
            t_start, t_end = df.index[0], df.index[-1]
        else:
            # td is added to the end to avert white pixels at the end of the plot
            td_str = resample if resample is not None else '0s'
            td = pd.Timedelta(value=td_str)
            t_start, t_end = pd.to_datetime(xlim[0]), pd.to_datetime(xlim[1])
            df = particle_data.loc[(particle_data.index >= t_start) & (particle_data.index <= (t_end+td))]

        # In practice this seeks the date on which the highest flux is observed
        date_of_event = df.iloc[np.argmax(df[df.columns[0]])].name.date()

        # Assert time and channel bins
        time = df.index

        # The low and high ends of each energy channel
        e_lows, e_highs = self.get_channel_energy_values()  # this function return energy in eVs

        # The mean energy of each channel in eVs
        mean_energies = np.sqrt(np.multiply(e_lows, e_highs))

        # Energy boundaries of plotted bins in keVs are the y-axis:
        y_arr = np.append(e_lows, e_highs[-1]) * y_multiplier

        # Set image pixel length and height
        image_len = len(time)
        image_hei = len(y_arr)-1

        # Init the grid
        grid = np.zeros((image_len, image_hei))

        # Display energy in MeVs -> multiplier squared is 1e-6*1e-6 = 1e-12
        energy_multiplier_squared = 1e-12

        # Assign grid bins -> intensity * energy^2
        for i, channel in enumerate(df):

            grid[:, i] = df[channel]*(mean_energies[i]*mean_energies[i]*energy_multiplier_squared)  # Intensity*Energy^2, and energy is in eV -> tranform to keV or MeV

        # Finally cut the last entry and transpose the grid so that it can be plotted correctly
        grid = grid[:-1, :]
        grid = grid.T

        maskedgrid = np.where(grid == 0, 0, 1)
        maskedgrid = np.ma.masked_where(maskedgrid == 1, maskedgrid)

        # ---only plotting_commands from this point----->

        # Some visual parameters
        plt.rcParams['axes.linewidth'] = 2.8
        plt.rcParams['font.size'] = 28 if self.radio_spacecraft is None else 20
        plt.rcParams['axes.titlesize'] = 32
        plt.rcParams['axes.labelsize'] = 28 if self.radio_spacecraft is None else 26
        plt.rcParams['xtick.labelsize'] = 28 if self.radio_spacecraft is None else 26
        plt.rcParams['ytick.labelsize'] = 20 if self.radio_spacecraft is None else 18
        plt.rcParams['pcolor.shading'] = 'auto'

        normscale = cl.LogNorm()

        # Init the figure and axes
        if self.radio_spacecraft is None:
            figsize = (27, 14)
            fig, ax = plt.subplots(figsize=figsize)
            ax = np.array([ax])
            DYN_SPEC_INDX = 0

        else:
            figsize = (27, 18)
            fig, ax = plt.subplots(nrows=2, figsize=figsize, sharex=True)
            DYN_SPEC_INDX = 1

            from seppy.tools.swaves import plot_swaves
            ax[0], colormesh = plot_swaves(downloaded_files=self.radio_files, spacecraft=self.radio_spacecraft[0], start_time=t_start, end_time=t_end, ax=ax[0], cmap=cmap)

            fig.tight_layout(pad=9.5, w_pad=-0.5, h_pad=1.0)
            # plt.subplots_adjust(wspace=-1, hspace=-1.8)

            # Colorbar
            cb = fig.colorbar(colormesh, orientation='vertical', ax=ax[0])
            clabel = "Intensity" + "\n" + "[dB]"
            cb.set_label(clabel)

        # Colormesh
        cplot = ax[DYN_SPEC_INDX].pcolormesh(time, y_arr, grid, shading='auto', cmap=cmap, norm=normscale)
        greymesh = ax[DYN_SPEC_INDX].pcolormesh(time, y_arr, maskedgrid, shading='auto', cmap='Greys', vmin=-1, vmax=1)

        # Colorbar
        cb = fig.colorbar(cplot, orientation='vertical', ax=ax[DYN_SPEC_INDX])
        clabel = r"Intensity $\cdot$ $E^{2}$" + "\n" + r"[MeV/(cm$^{2}$ sr s)]"
        cb.set_label(clabel)

        # y-axis settings
        ax[DYN_SPEC_INDX].set_yscale('log')
        ax[DYN_SPEC_INDX].set_ylim(np.nanmin(y_arr), np.nanmax(y_arr))
        ax[DYN_SPEC_INDX].set_yticks([yval for yval in y_arr])
        ax[DYN_SPEC_INDX].yaxis.set_major_formatter(ScalarFormatter(useMathText=True))

        # gets rid of minor ticks and labels
        ax[DYN_SPEC_INDX].yaxis.set_tick_params(length=0, width=0, which='minor', labelsize=0.)
        ax[DYN_SPEC_INDX].yaxis.set_tick_params(length=9., width=1.5, which='major')

        ax[DYN_SPEC_INDX].set_ylabel(f"Energy [{y_unit}]")

        # x-axis settings
        # ax[DYN_SPEC_INDX].set_xlabel("Time [HH:MM \nm-d]")
        ax[DYN_SPEC_INDX].xaxis_date()
        ax[DYN_SPEC_INDX].set_xlim(t_start, t_end)
        # ax[DYN_SPEC_INDX].xaxis.set_major_locator(mdates.HourLocator(interval = 1))
        # utc_dt_format1 = DateFormatter('%H:%M \n%m-%d')
        utc_dt_format1 = DateFormatter('%H:%M\n%b %d\n%Y')
        ax[DYN_SPEC_INDX].xaxis.set_major_formatter(utc_dt_format1)
        # ax.xaxis.set_minor_locator(mdates.MinuteLocator(interval = 5))

        # Title
        if view is not None:
            title = f"{spacecraft.upper()}/{instrument.upper()} ({view}) {s_identifier}, {date_of_event}"
        else:
            title = f"{spacecraft.upper()}/{instrument.upper()} {s_identifier}, {date_of_event}"

        if self.radio_spacecraft is None:
            ax[0].set_title(title)
        else:
            ax[0].set_title(f"Radio & Dynamic Spectrum, {title}")

        # saving of the figure
        if save:
            plt.savefig(f'plots/{spacecraft}_{instrument}_{date_of_event}_dynamic_spectra.png', transparent=False,
                        facecolor='white', bbox_inches='tight')

        self.fig = fig
        plt.show()

    def tsa_plot(self, view, selection=None, xlim=None, resample=None):
        """
        Makes an interactive time-shift plot

        Parameters:
        ----------
        view : str or None
                    Viewing direction for the chosen sensor
        selection : 2-tuple
                    The indices of the channels one wishes to plot. End-exclusive.
        xlim : 2-tuple
                    The start and end point of the plot as pandas-compatible datetimes or strings
        resample : str
                    Pandas-compatible resampling time-string, e.g. "2min" or "50s"
        """

        import ipywidgets as widgets

        # inits
        spacecraft = self.spacecraft
        instrument = self.sensor
        species = self.species

        # This here is an extremely stupid thing, but we must convert spacecraft input name back
        # to its original version so that sunpy.get_horizon_coords() understands it
        if spacecraft == "solo":
            spacecraft_input_name = "Solar Orbiter"
        elif spacecraft == "sta":
            spacecraft_input_name = "STEREO-A"
        elif spacecraft == "stb":
            spacecraft_input_name = "STEREO-B"
        else:
            spacecraft_input_name = spacecraft.upper()

        # get (lon, lat, radius) in (deg, deg, AU) in Stonyhurst coordinates:
        # e.g. 'Solar Orbiter', 'STEREO-A', 'STEREO-B', 'SOHO', 'PSP'
        position = get_horizons_coord(spacecraft_input_name, self.start_date)
        radial_distance_value = np.round(position.radius.value, 2)

        METERS_PER_AU = 1 * u.AU.to(u.m)

        self.choose_data(view)

        if self.spacecraft == "solo":
            if species in ["electron", 'e']:
                particle_data = self.current_df_e["Electron_Flux"]
                s_identifier = "electrons"
            else:
                try:
                    particle_data = self.current_df_i["Ion_Flux"]
                    s_identifier = "ions"
                except KeyError:
                    particle_data = self.current_df_i["H_Flux"]
                    s_identifier = "protons"
            sc_identifier = "Solar Orbiter"

        if self.spacecraft[:2] == "st":
            if species in ["electron", 'e']:
                if instrument == "sept":
                    particle_data = self.current_df_e[[ch for ch in self.current_df_e.columns if ch[:2] == "ch"]]
                else:
                    particle_data = self.current_df_e[[ch for ch in self.current_df_e.columns if "Flux" in ch]]
                s_identifier = "electrons"
            else:
                if instrument == "sept":
                    particle_data = self.current_df_i[[ch for ch in self.current_df_i.columns if ch[:2] == "ch"]]
                else:
                    particle_data = self.current_df_i[[ch for ch in self.current_df_i.columns if "Flux" in ch]]
                s_identifier = "protons"
            sc_identifier = "STEREO-A" if spacecraft[-1] == "a" else "STEREO-B"

        if self.spacecraft == "soho":
            # ERNE-HED (only protons)
            if instrument.lower() == "erne":
                particle_data = self.current_df_i
                s_identifier = "protons"
            # EPHIN, as of now only electrons, could be extended to protons in the future
            if instrument.lower() == "ephin":
                particle_data = self.current_df_e
                s_identifier = "electrons"
            sc_identifier = spacecraft.upper()

        # make a copy to make sure original data is not altered
        dataframe = particle_data.copy()

        particle_speeds = self.calculate_particle_speeds()

        # t_0 = t - L/v -> L/v is the coefficient that shifts the x-axis
        shift_coefficients = [METERS_PER_AU/v for v in particle_speeds]

        stepsize = 0.05
        min_slider_val, max_slider_val = 0.0, 2.55

        # Only the selected channels will be plotted
        if selection is not None:

            # len==3 means that we only choose every selection[2]:th channel
            if len(selection) == 3:
                channel_indices = [i for i in range(selection[0], selection[1], selection[2])]
                selected_channels = [channel for channel in dataframe.columns[channel_indices]]
            else:
                channel_indices = [i for i in range(selection[0], selection[1])]
                selected_channels = dataframe.columns[selection[0]:selection[1]]
        else:
            selected_channels = dataframe.columns
            channel_indices = [i for i in range(len(selected_channels))]

        # Change 0-values to nan purely for plotting purposes, since we're not doing any
        # calculations with them
        dataframe[dataframe[selected_channels] == 0] = np.nan

        # Get the channel numbers (not the indices!)
        channel_nums = [int(name.split('_')[-1]) for name in selected_channels]

        # Channel energy values as strings:
        channel_energy_strs = self.get_channel_energy_values("str")
        if selection is not None:
            if len(selection) == 3:
                channel_energy_strs = channel_energy_strs[slice(selection[0], selection[1], selection[2])]
            else:
                channel_energy_strs = channel_energy_strs[slice(selection[0], selection[1])]

        # creation of the figure
        fig, ax = plt.subplots(figsize=(9, 6))

        # settings of title
        ax.set_title(f"{sc_identifier} {instrument.upper()}, {s_identifier}")

        ax.grid(True)

        # settings for y and x axes
        ax.set_yscale("log")
<<<<<<< HEAD
        ax.set_ylabel(r"Intensity" + "\n" + r"[1/(cm$^{2}$ sr s MeV)]")
=======
        ax.set_ylabel(r"Intensity [1/(cm$^{2}$ sr s MeV)]")
>>>>>>> f6086324

        ax.set_xlabel(r"$t_{0} = t - L/v$")
        ax.xaxis_date()
        ax.xaxis.set_major_formatter(DateFormatter('%H:%M\n%b %d'))

        if xlim is None:
            ax.set_xlim(dataframe.index[0], dataframe.index[-1])
        else:
            try:
                ax.set_xlim(xlim[0], xlim[1])
            except ValueError:
                ax.set_xlim(pd.to_datetime(xlim[0]), pd.to_datetime(xlim[1]))

        # cosmetic settings
        plt.rcParams['axes.linewidth'] = 1.5
        plt.rcParams['font.size'] = 12

        # housekeeping lists
        series_natural = []
        series_norm = []
        plotted_natural = []
        plotted_norm = []

        # go through the selected channels to create individual series and plot them
        for i, channel in enumerate(selected_channels):

            # construct series and its normalized counterpart
            series = flux2series(dataframe[channel], dataframe.index, resample)
            series_normalized = flux2series(series.values/np.nanmax(series.values), series.index, resample)

            # store all series to arrays for later referencing
            series_natural.append(series)
            series_norm.append(series_normalized)

            # save the plotted lines, NOTICE that they come inside a list of len==1
            p1 = ax.step(series.index, series.values, c=f"C{i}", visible=True, label=f"{channel_nums[i]}: {channel_energy_strs[i]}")
            p2 = ax.step(series_normalized.index, series_normalized.values, c=f"C{i}", visible=False)  # normalized lines are initially hidden

            # store plotted line objects for later referencing
            plotted_natural.append(p1[0])
            plotted_norm.append(p2[0])

        plt.legend(loc=1, bbox_to_anchor=(1.0, 0.25), fancybox=True, shadow=False, ncol=1, fontsize=9)

        # widget objects, slider and button
        style = {'description_width': 'initial'}
        slider = widgets.FloatSlider(value=min_slider_val,
                                     min=min_slider_val,
                                     max=max_slider_val,
                                     step=stepsize,
                                     continuous_update=True,
                                     description="Path length L [AU]: ",
                                     style=style
                                     )

        # button = widgets.Checkbox(value = False,
        #                           description = "Normalize",
        #                           indent = True
        #                           )
        button = widgets.RadioButtons(value='original data',
                                      description='Intensity:',
                                      options=['original data', 'normalized'],
                                      disabled=False
                                      )

        # A box for the path length
        path_label = f"R={radial_distance_value:.2f} AU\nL = {slider.value} AU"
        text = plt.text(0.02, 0.03, path_label, transform=ax.transAxes,
                        bbox=dict(boxstyle="square",
                                  ec=(0., 0., 0.),
                                  fc=(1., 1.0, 1.0),
                                  ))

        def timeshift(sliderobject):
            """
            timeshift connects the slider to the shifting of the plotted curves
            """
            # shift the x-values (times) by the timedelta
            for i, line in enumerate(plotted_natural):

                # calculate the timedelta in seconds corresponding to the change in the path length
                # The relevant part here is sliderobject["old"]! It saves the previous value of the slider!
                timedelta_sec = shift_coefficients[i]*(slider.value - sliderobject["old"])

                # Update the time value
                line.set_xdata(line.get_xdata() - pd.Timedelta(seconds=timedelta_sec))

            for i, line in enumerate(plotted_norm):

                # calculate the timedelta in seconds corresponding to the change in the path length
                # The relevant part here is sliderobject["old"]! It saves the previous value of the slider!
                timedelta_sec = shift_coefficients[i]*(slider.value - sliderobject["old"])

                # Update the time value
                line.set_xdata(line.get_xdata() - pd.Timedelta(seconds=timedelta_sec))

            # Update the path label artist
            text.set_text(f"R={radial_distance_value:.2f} AU\nL = {slider.value} AU")

            # Effectively this refreshes the figure
            fig.canvas.draw_idle()

        def normalize_axes(button):
            """
            this function connects the button to switching visibility of natural / normed curves
            """
            # flip the truth values of natural and normed intensity visibility
            for line in plotted_natural:
                line.set_visible(not line.get_visible())

            for line in plotted_norm:
                line.set_visible(not line.get_visible())

            # Reset the y-axis label
            if plotted_natural[0].get_visible():
                ax.set_ylabel(r"Intensity [1/(cm$^{2}$ sr s MeV)]")
            else:
                ax.set_ylabel("Intensity normalized")

            # Effectively this refreshes the figure
            fig.canvas.draw_idle()

        slider.observe(timeshift, names="value")
        display(slider)

        button.observe(normalize_axes)
        display(button)

    def get_channel_energy_values(self, returns: str = "num") -> list:
        """
        A class method to return the energies of each energy channel in either str or numerical form.

        Parameters:
        -----------
        returns: str, either 'str' or 'num'

        Returns:
        ---------
        energy_ranges : list of energy ranges as strings
        or
        lower_bounds : list of lower bounds of each energy channel in eVs
        higher_bounds : list of higher bounds of each energy channel in eVs
        """

        # First check by spacecraft, then by sensor
        if self.spacecraft == "solo":

            # All solo energies are in the same object
            energy_dict = self.current_energies

            if self.species == 'e':
                energy_ranges = energy_dict["Electron_Bins_Text"]
            else:
                try:
                    energy_ranges = energy_dict["Ion_Bins_Text"]
                except KeyError:
                    energy_ranges = energy_dict["H_Bins_Text"]

            # Each element in the list is also a list with len==1, so fix that
            energy_ranges = [element[0] for element in energy_ranges]

        if self.spacecraft[:2] == "st":

            # STEREO/SEPT energies come in two different objects
            if self.sensor == "sept":
                if self.species == 'e':
                    energy_df = self.current_e_energies
                else:
                    energy_df = self.current_i_energies

                energy_ranges = energy_df["ch_strings"].values

            # STEREO/HET energies all in the same dictionary
            else:
                energy_dict = self.current_energies

                if self.species == 'e':
                    energy_ranges = energy_dict["Electron_Bins_Text"]
                else:
                    energy_ranges = energy_dict["Proton_Bins_Text"]

                # Each element in the list is also a list with len==1, so fix that
                energy_ranges = [element[0] for element in energy_ranges]

        if self.spacecraft == "soho":
            if self.sensor.lower() == "erne":
                energy_ranges = self.current_energies["channels_dict_df_p"]["ch_strings"].values
            if self.sensor.lower() == "ephin":
                # Choose only the 4 first channels / descriptions, since I only know of
                # E150, E300, E1300 and E3000. The rest are unknown to me.
                energy_ranges = [val for val in self.current_energies.values()][:4]

        # Check what to return before running calculations
        if returns == "str":
            return energy_ranges

        lower_bounds, higher_bounds = [], []
        for energy_str in energy_ranges:

            # Sometimes there is no hyphen, but then it's not a range of energies
            try:
                lower_bound, temp = energy_str.split('-')
            except ValueError:
                lower_bounds.append(np.nan)
                higher_bounds.append(np.nan)
                continue

            try:
                higher_bound, energy_unit = temp.split(' ')

            # It could be that the strings are not in a standard format, so check if
            # there is an empty space before the second energy value
            except ValueError:

                try:
                    _, higher_bound, energy_unit = temp.split(' ')

                # It could even be that for some godforsaken reason there are empty spaces
                # between the numbers themselves, so take care of that too
                except ValueError:
                    higher_bound, energy_unit = temp.split(' ')[1], temp.split(' ')[2]

            lower_bounds.append(float(lower_bound))
            higher_bounds.append(float(higher_bound))

        # Transform lists to numpy arrays for performance and convenience
        lower_bounds, higher_bounds = np.asarray(lower_bounds), np.asarray(higher_bounds)

        # Finally before returning the lists, make sure that the unit of energy is eV
        if energy_unit == "keV":
            lower_bounds, higher_bounds = lower_bounds * 1e3, higher_bounds * 1e3

        elif energy_unit == "MeV":
            lower_bounds, higher_bounds = lower_bounds * 1e6, higher_bounds * 1e6

        # This only happens with ephin, which has MeV as the unit of energy
        else:
            lower_bounds, higher_bounds = lower_bounds * 1e6, higher_bounds * 1e6

        return lower_bounds, higher_bounds

    def calculate_particle_speeds(self):
        """
        Calculates average particle speeds by input channel energy boundaries.
        """

        if self.species in ["electron", 'e']:
            m_species = const.m_e.value
        if self.species in ['p', "ion", 'H']:
            m_species = const.m_p.value

        C_SQUARED = const.c.value*const.c.value

        # E=mc^2, a fundamental property of any object with mass
        mass_energy = m_species*C_SQUARED  # e.g. 511 keV/c for electrons

        # Get the energies of each energy channel, to calculate the mean energy of particles and ultimately
        # To get the dimensionless speeds of the particles (beta)
        e_lows, e_highs = self.get_channel_energy_values()  # get_energy_channels() returns energy in eVs

        mean_energies = np.sqrt(np.multiply(e_lows, e_highs))

        # Transform kinetic energy from electron volts to joules
        e_Joule = [((En*u.eV).to(u.J)).value for En in mean_energies]

        # Beta, the unitless speed (v/c)
        beta = [np.sqrt(1-((e_J/mass_energy + 1)**(-2))) for e_J in e_Joule]

        return np.array(beta)*const.c.value

    def print_energies(self):
        """
        Prints out the channel name / energy range pairs
        """

        # This has to be run first, otherwise self.current_df does not exist
        self.choose_data(self.viewing)

        if self.species in ['e', "electron"]:
            channel_names = self.current_df_e.columns
            SOLO_EPT_CHANNELS_AMOUNT = 34
            SOLO_HET_CHANNELS_AMOUNT = 4
        if self.species in ['p', 'i', 'H', "proton", "ion"]:
            channel_names = self.current_df_i.columns
            SOLO_EPT_CHANNELS_AMOUNT = 64
            SOLO_HET_CHANNELS_AMOUNT = 36

        # Extract only the numbers from channel names
        if self.spacecraft == "solo":
            if self.sensor == "ept":
                channel_names = [name[1] for name in channel_names[:SOLO_EPT_CHANNELS_AMOUNT]]
                channel_numbers = [name.split('_')[-1] for name in channel_names]
            if self.sensor == "het":
                channel_names = [name[1] for name in channel_names[:SOLO_HET_CHANNELS_AMOUNT]]
                channel_numbers = [name.split('_')[-1] for name in channel_names]

        if self.spacecraft in ["sta", "stb"] or self.sensor == "erne":
            channel_numbers = [name.split('_')[-1] for name in channel_names]

        if self.sensor == "ephin":
            channel_numbers = [name.split('E')[-1] for name in channel_names]

        energy_strs = self.get_channel_energy_values("str")

        print(f"{self.spacecraft}, {self.sensor}:\n")
        print("Channel number | Energy range")
        for i, energy_range in enumerate(energy_strs):
            print(f" {channel_numbers[i]}  :  {energy_range}")

    analyse = copy.copy(find_onset)


def flux2series(flux, dates, cadence=None):
    """
    Converts an array of observed particle flux + timestamps into a pandas series
    with the desired cadence.

    Parameters:
    -----------
    flux: an array of observed particle fluxes
    dates: an array of corresponding dates/times
    cadence: str - desired spacing between the series elements e.g. '1s' or '5min'

    Returns:
    ----------
    flux_series: Pandas Series object indexed by the resampled cadence
    """

    # from pandas.tseries.frequencies import to_offset

    # set up the series object
    flux_series = pd.Series(flux, index=dates)

    # if no cadence given, then just return the series with the original
    # time resolution
    if cadence is not None:
        try:
            flux_series = flux_series.resample(cadence, origin='start').mean()
            flux_series.index = flux_series.index + pd.tseries.frequencies.to_offset(pd.Timedelta(cadence)/2)
        except ValueError:
            raise Warning(f"Your 'resample' option of [{cadence}] doesn't seem to be a proper Pandas frequency!")

    return flux_series


def bepicolombo_sixs_stack(path, date, side):
    # side is the index of the file here
    try:
        try:
            filename = f"{path}/sixs_phys_data_{date}_side{side}.csv"
            df = pd.read_csv(filename)
        except FileNotFoundError:
            # try alternative file name format
            filename = f"{path}/{date.strftime('%Y%m%d')}_side{side}.csv"
            df = pd.read_csv(filename)
            times = pd.to_datetime(df['TimeUTC'])
        # list comprehension because the method can't be applied onto the array "times"
        times = [t.tz_convert(None) for t in times]
        df.index = np.array(times)
        df = df.drop(columns=['TimeUTC'])
    except FileNotFoundError:
        print(f'Unable to open {filename}')
        df = pd.DataFrame()
        filename = ''
    return df, filename


def bepi_sixs_load(startdate, enddate, side, path):
    dates = pd.date_range(startdate, enddate)

    # read files into Pandas dataframes:
    df, file = bepicolombo_sixs_stack(path, startdate, side=side)
    if len(dates) > 1:
        for date in dates[1:]:
            t_df, file = bepicolombo_sixs_stack(path, date.date(), side=side)
            df = pd.concat([df, t_df])

    channels_dict = {"Energy_Bin_str": {'E1': '71 keV', 'E2': '106 keV', 'E3': '169 keV', 'E4': '280 keV', 'E5': '960 keV', 'E6': '2240 keV', 'E7': '8170 keV',
                                        'P1': '1.1 MeV', 'P2': '1.2 MeV', 'P3': '1.5 MeV', 'P4': '2.3 MeV', 'P5': '4.0 MeV', 'P6': '8.0 MeV', 'P7': '15.0 MeV', 'P8': '25.1 MeV', 'P9': '37.3 MeV'},
                     "Electron_Bins_Low_Energy": np.array([55, 78, 134, 235, 1000, 1432, 4904]),
                     "Electron_Bins_High_Energy": np.array([92, 143, 214, 331, 1193, 3165, 10000]),
                     "Ion_Bins_Low_Energy": np.array([0.001, 1.088, 1.407, 2.139, 3.647, 7.533, 13.211, 22.606, 29.246]),
                     "Ion_Bins_High_Energy": np.array([1.254, 1.311, 1.608, 2.388, 4.241, 8.534, 15.515, 28.413, 40.0])}
    return df, channels_dict


def calc_av_en_flux_sixs(df, channel, species):
    """
    This function averages the flux of two energy channels of BepiColombo/SIXS into a combined energy channel
    channel numbers counted from 1

    Parameters
    ----------
    df : pd.DataFrame
        DataFrame containing HET data
    channel : int or list
        energy channel or list with first and last channel to be used
    species : string
        'e', 'electrons', 'p', 'protons'

    Returns
    -------
    flux: pd.DataFrame
        channel-averaged flux
    en_channel_string: str
        string containing the energy information of combined channel
    """

    # define constant geometric factors
    GEOMFACTOR_PROT8 = 5.97E-01
    GEOMFACTOR_PROT9 = 4.09E+00
    GEOMFACTOR_ELEC5 = 1.99E-02
    GEOMFACTOR_ELEC6 = 1.33E-01
    GEOMFACTOR_PROT_COMB89 = 3.34
    GEOMFACTOR_ELEC_COMB56 = 0.0972

    if species in ['p', 'protons']:
        if channel == [8, 9]:
            countrate = df['P8'] * GEOMFACTOR_PROT8 + df['P9'] * GEOMFACTOR_PROT9
            flux = countrate / GEOMFACTOR_PROT_COMB89
            en_channel_string = '37 MeV'
        else:
            print('No valid channel combination selected.')
            flux = pd.Series()
            en_channel_string = ''

    if species in ['e', 'electrons']:
        if channel == [5, 6]:
            countrate = df['E5'] * GEOMFACTOR_ELEC5 + df['E6'] * GEOMFACTOR_ELEC6
            flux = countrate / GEOMFACTOR_ELEC_COMB56
            en_channel_string = '1.4 MeV'
        else:
            print('No valid channel combination selected.')
            flux = pd.Series()
            en_channel_string = ''

    return flux, en_channel_string


"""
inf_inj_time.py
"""
SOLAR_ROT = sconst.get('sidereal rotation rate').to(u.rad/u.s)


def get_sun_coords(time='now'):
    '''
    Gets the astropy Sun coordinates.

    Args:
        time (datetime.datetime): time at which coordinates are fetched.

    Returns:
        sun coordinates.
    '''

    return get_horizons_coord("Sun", time=time)


def radial_distance_to_sun(spacecraft, time='now'):
    '''
    Gets the 3D radial distance of a spacecraft to the Sun.
    3D here means that it's the real spatial distance and not
    a projection on, say, the solar equatorial plane.

    Args:
        spacecraft (str): spacecraft to look for.
        time (datetime.datetime): time at which to look for.

    Returns:
        astropy units: radial distance.
    '''

    sc_coords = get_horizons_coord(spacecraft, time)

    return sc_coords.separation_3d(get_sun_coords(time=time))


def calc_spiral_length(radial_dist, sw_speed):
    '''
    Calculates the Parker spiral length from the Sun up to a given radial distance.

    Args:
        radial_dist (astropy units): radial distance to the Sun.
        sw_speed (astropy units): solar wind speed.

    Returns:
        astropy units: Parker spiral length.
    '''

    temp_const = ((SOLAR_ROT/sw_speed)*(radial_dist.to(u.km)-const.R_sun)).value
    sqrt_temp_const = sqrt(temp_const**2 + 1)

    return 0.5*u.rad * (sw_speed/SOLAR_ROT) * (temp_const*sqrt_temp_const + log(temp_const + sqrt_temp_const))


def calc_particle_speed(mass, kinetic_energy):
    '''
    Calculates the relativistic particle speed.

    Args:
        mass (astropy units): mass of the particle.
        kinetic_energy (astropy units): kinetic energy of the particle.

    Returns:
        astropy units: relativistic particle speed.
    '''

    gamma = sqrt(1 - (mass*const.c**2/(kinetic_energy + mass*const.c**2))**2)

    return gamma*const.c


def inf_inj_time(spacecraft, onset_time, species, kinetic_energy, sw_speed):
    '''
    Calculates the inferred injection time of a particle (electron or proton) from the Sun,
    given a detection time at some spacecraft.

    Args:
        spacecraft (str): name of the spacecraft.
        onset_time (datetime.datetime): time of onset/detection.
        species (str): particle species, 'p' or 'e'.
        kinetic_energy (astropy units): kinetic energy of particle. If no unit is supplied, is converted to MeV.
        sw_speed (astropy units): solar wind speed. If no unit is supplied, is converted to km/s.

    Returns:
        datetime.datetime: inferred injection time.
    '''

    if not type(kinetic_energy)==u.quantity.Quantity:
        kinetic_energy = kinetic_energy * u.MeV

    if not type(sw_speed)==u.quantity.Quantity:
        sw_speed = sw_speed * u.km/u.s

    mass_dict = {'p': const.m_p,
                 'e': const.m_e
                 }

    radial_distance = radial_distance_to_sun(spacecraft, time=onset_time)

    spiral_length = calc_spiral_length(radial_distance, sw_speed)
    particle_speed = calc_particle_speed(mass_dict[species], kinetic_energy)

    travel_time = spiral_length/particle_speed
    travel_time = travel_time.to(u.s)

    return onset_time - datetime.timedelta(seconds=travel_time.value), spiral_length.to(u.AU)<|MERGE_RESOLUTION|>--- conflicted
+++ resolved
@@ -1612,11 +1612,7 @@
 
         # settings for y and x axes
         ax.set_yscale("log")
-<<<<<<< HEAD
-        ax.set_ylabel(r"Intensity" + "\n" + r"[1/(cm$^{2}$ sr s MeV)]")
-=======
         ax.set_ylabel(r"Intensity [1/(cm$^{2}$ sr s MeV)]")
->>>>>>> f6086324
 
         ax.set_xlabel(r"$t_{0} = t - L/v$")
         ax.xaxis_date()
