# Note that we need to fall back to the hard-coded version if either
# setuptools_scm can't be imported or setuptools_scm can't determine the
# version, so we catch the generic 'Exception'.
try:
    from setuptools_scm import get_version
    __version__ = get_version(root='..', relative_to=__file__)
except Exception:
<<<<<<< HEAD
    __version__ = '0.1.dev62+g90ea99c.d20221214'
=======
    __version__ = '0.1.5'
>>>>>>> b261f019
<|MERGE_RESOLUTION|>--- conflicted
+++ resolved
@@ -5,8 +5,4 @@
     from setuptools_scm import get_version
     __version__ = get_version(root='..', relative_to=__file__)
 except Exception:
-<<<<<<< HEAD
-    __version__ = '0.1.dev62+g90ea99c.d20221214'
-=======
-    __version__ = '0.1.5'
->>>>>>> b261f019
+    __version__ = '0.1.5'